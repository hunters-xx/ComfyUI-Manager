{
  "models": [
    {
      "name": "TAESDXL Decoder",
      "type": "TAESD",
      "base": "SDXL",
      "save_path": "vae_approx",
      "description": "(SDXL Verison) To view the preview in high quality while running samples in ComfyUI, you will need this model.",
      "reference": "https://github.com/madebyollin/taesd",
      "filename": "taesdxl_decoder.pth",
      "url": "https://github.com/madebyollin/taesd/raw/main/taesdxl_decoder.pth"
    },
    {
      "name": "TAESDXL Encoder",
      "type": "TAESD",
      "base": "SDXL",
      "save_path": "vae_approx",
      "description": "(SDXL Verison) To view the preview in high quality while running samples in ComfyUI, you will need this model.",
      "reference": "https://github.com/madebyollin/taesd",
      "filename": "taesdxl_encoder.pth",
      "url": "https://github.com/madebyollin/taesd/raw/main/taesdxl_encoder.pth"
    },
    {
      "name": "TAESD Decoder",
      "type": "TAESD",
      "base": "SD1.x",
      "save_path": "vae_approx",
      "description": "To view the preview in high quality while running samples in ComfyUI, you will need this model.",
      "reference": "https://github.com/madebyollin/taesd",
      "filename": "taesd_decoder.pth",
      "url": "https://github.com/madebyollin/taesd/raw/main/taesd_decoder.pth"
    },
    {
      "name": "TAESD Encoder",
      "type": "TAESD",
      "base": "SD1.x",
      "save_path": "vae_approx",
      "description": "To view the preview in high quality while running samples in ComfyUI, you will need this model.",
      "reference": "https://github.com/madebyollin/taesd",
      "filename": "taesd_encoder.pth",
      "url": "https://github.com/madebyollin/taesd/raw/main/taesd_encoder.pth"
    },
    {
      "name": "RealESRGAN x2",
      "type": "upscale",
      "base": "upscale",
      "save_path": "default",
      "description": "RealESRGAN x2 upscaler model",
      "reference": "https://huggingface.co/ai-forever/Real-ESRGAN",
      "filename": "RealESRGAN_x2.pth",
      "url": "https://huggingface.co/ai-forever/Real-ESRGAN/resolve/main/RealESRGAN_x2.pth"
    },
    {
      "name": "RealESRGAN x4",
      "type": "upscale",
      "base": "upscale",
      "save_path": "default",
      "description": "RealESRGAN x4 upscaler model",
      "reference": "https://huggingface.co/ai-forever/Real-ESRGAN",
      "filename": "RealESRGAN_x4.pth",
      "url": "https://huggingface.co/ai-forever/Real-ESRGAN/resolve/main/RealESRGAN_x4.pth"
    },
    {
      "name": "ESRGAN x4",
      "type": "upscale",
      "base": "upscale",
      "save_path": "default",
      "description": "ESRGAN x4 upscaler model",
      "reference": "https://huggingface.co/Afizi/ESRGAN_4x.pth",
      "filename": "ESRGAN_4x.pth",
      "url": "https://huggingface.co/Afizi/ESRGAN_4x.pth/resolve/main/ESRGAN_4x.pth"
    },
    {
      "name": "4x_foolhardy_Remacri",
      "type": "upscale",
      "base": "upscale",
      "save_path": "default",
      "description": "4x_foolhardy_Remacri upscaler model",
      "reference": "https://huggingface.co/FacehugmanIII/4x_foolhardy_Remacri",
      "filename": "4x_foolhardy_Remacri.pth",
      "url": "https://huggingface.co/FacehugmanIII/4x_foolhardy_Remacri/resolve/main/4x_foolhardy_Remacri.pth"
    },
    {
      "name": "4x-AnimeSharp",
      "type": "upscale",
      "base": "upscale",
      "save_path": "default",
      "description": "4x-AnimeSharp upscaler model",
      "reference": "https://huggingface.co/Kim2091/AnimeSharp/",
      "filename": "4x-AnimeSharp.pth",
      "url": "https://huggingface.co/Kim2091/AnimeSharp/resolve/main/4x-AnimeSharp.pth"
    },
    {
      "name": "4x-UltraSharp",
      "type": "upscale",
      "base": "upscale",
      "save_path": "default",
      "description": "4x-UltraSharp upscaler model",
      "reference": "https://huggingface.co/Kim2091/UltraSharp/",
      "filename": "4x-UltraSharp.pth",
      "url": "https://huggingface.co/Kim2091/UltraSharp/resolve/main/4x-UltraSharp.pth"
    },
    {
      "name": "4x_NMKD-Siax_200k",
      "type": "upscale",
      "base": "upscale",
      "save_path": "default",
      "description": "4x_NMKD-Siax_200k upscaler model",
      "reference": "https://huggingface.co/gemasai/4x_NMKD-Siax_200k",
      "filename": "4x_NMKD-Siax_200k.pth",
      "url": "https://huggingface.co/gemasai/4x_NMKD-Siax_200k/resolve/main/4x_NMKD-Siax_200k.pth"
    },
    {
      "name": "8x_NMKD-Superscale_150000_G",
      "type": "upscale",
      "base": "upscale",
      "save_path": "default",
      "description": "8x_NMKD-Superscale_150000_G upscaler model",
      "reference": "https://huggingface.co/uwg/upscaler",
      "filename": "8x_NMKD-Superscale_150000_G.pth",
      "url": "https://huggingface.co/uwg/upscaler/resolve/main/ESRGAN/8x_NMKD-Superscale_150000_G.pth"
    },
    {
      "name": "LDSR(Latent Diffusion Super Resolution)",
      "type": "upscale",
      "base": "upscale",
      "save_path": "upscale_models/ldsr",
      "description": "LDSR upscale model. Through the [a/ComfyUI-Flowty-LDSR](https://github.com/flowtyone/ComfyUI-Flowty-LDSR) extension, the upscale model can be utilized.",
      "reference": "https://github.com/CompVis/latent-diffusion",
      "filename": "last.ckpt",
      "url": "https://heibox.uni-heidelberg.de/f/578df07c8fc04ffbadf3/?dl=1"
    },
    {
      "name": "stabilityai/stable-diffusion-x4-upscaler",
      "type": "checkpoints",
      "base": "upscale",
      "save_path": "checkpoints/upscale",
      "description": "[3.53GB] This upscaling model is a latent text-guided diffusion model and should be used with SD_4XUpscale_Conditioning and KSampler.",
      "reference": "https://huggingface.co/stabilityai/stable-diffusion-x4-upscaler",
      "filename": "x4-upscaler-ema.safetensors",
      "url": "https://huggingface.co/stabilityai/stable-diffusion-x4-upscaler/resolve/main/x4-upscaler-ema.safetensors"
    },
    {
      "name": "Inswapper-fp16 (face swap)",
      "type": "insightface",
      "base" : "inswapper",
      "save_path": "insightface",
      "description": "[264MB] Checkpoint of the insightface swapper model\n(used by ComfyUI-FaceSwap, comfyui-reactor-node, CharacterFaceSwap,\nComfyUI roop and comfy_mtb)",
      "reference": "https://github.com/facefusion/facefusion-assets",
      "filename": "inswapper_128_fp16.onnx",
      "url": "https://github.com/facefusion/facefusion-assets/releases/download/models/inswapper_128_fp16.onnx"
    },
    {
      "name": "Inswapper (face swap)",
      "type": "insightface",
      "base" : "inswapper",
      "save_path": "insightface",
      "description": "[529MB] Checkpoint of the insightface swapper model\n(used by ComfyUI-FaceSwap, comfyui-reactor-node, CharacterFaceSwap,\nComfyUI roop and comfy_mtb)",
      "reference": "https://github.com/facefusion/facefusion-assets",
      "filename": "inswapper_128.onnx",
      "url": "https://github.com/facefusion/facefusion-assets/releases/download/models/inswapper_128.onnx"
    },
    {
      "name": "Deepbump",
      "type": "deepbump",
      "base": "deepbump",
      "save_path": "deepbump",
      "description": "Checkpoint of the deepbump model to generate height and normal maps textures from an image (requires comfy_mtb)",
      "reference": "https://github.com/HugoTini/DeepBump",
      "filename": "deepbump256.onnx",
      "url": "https://github.com/HugoTini/DeepBump/raw/master/deepbump256.onnx"
    },  
    {
      "name": "GFPGAN 1.3",
      "type": "face_restore",
      "base": "face_restore",
      "save_path": "face_restore",
      "description": "Face restoration",
      "reference": "https://github.com/TencentARC/GFPGAN",
      "filename": "GFPGANv1.3.pth",
      "url": "https://github.com/TencentARC/GFPGAN/releases/download/v1.3.0/GFPGANv1.3.pth"
    },
    {
      "name": "GFPGAN 1.4",
      "type": "face_restore",
      "base": "face_restore",
      "save_path": "face_restore",
      "description": "Face restoration",
      "reference": "https://github.com/TencentARC/GFPGAN",
      "filename": "GFPGANv1.4.pth",
      "url": "https://github.com/TencentARC/GFPGAN/releases/download/v1.3.0/GFPGANv1.4.pth"
    },      
    {
      "name": "RestoreFormer",
      "type": "face_restore",
      "base": "face_restore",
      "save_path": "face_restore",
      "description": "Face restoration",
      "reference": "https://github.com/TencentARC/GFPGAN",
      "filename": "RestoreFormer.pth",
      "url": "https://github.com/TencentARC/GFPGAN/releases/download/v1.3.4/RestoreFormer.pth"
    },
    {
      "name": "Stable Video Diffusion Image-to-Video",
      "type": "checkpoints",
      "base": "SVD",
      "save_path": "checkpoints/SVD",
      "description": "Stable Video Diffusion (SVD) Image-to-Video is a diffusion model that takes in a still image as a conditioning frame, and generates a video from it.\nNOTE: 14 frames @ 576x1024",
      "reference": "https://huggingface.co/stabilityai/stable-video-diffusion-img2vid",
      "filename": "svd.safetensors",
      "url": "https://huggingface.co/stabilityai/stable-video-diffusion-img2vid/resolve/main/svd.safetensors"
    },
    {
      "name": "stabilityai/Stable Zero123",
      "type": "zero123",
      "base": "zero123",
      "save_path": "checkpoints/zero123",
      "description": "Stable Zero123 is a model for view-conditioned image generation based on [a/Zero123](https://github.com/cvlab-columbia/zero123).",
      "reference": "https://huggingface.co/stabilityai/stable-zero123",
      "filename": "stable_zero123.ckpt",
      "url": "https://huggingface.co/stabilityai/stable-zero123/resolve/main/stable_zero123.ckpt"
    },
    {
      "name": "Stable Video Diffusion Image-to-Video (XT)",
      "type": "checkpoints",
      "base": "SVD",
      "save_path": "checkpoints/SVD",
      "description": "Stable Video Diffusion (SVD) Image-to-Video is a diffusion model that takes in a still image as a conditioning frame, and generates a video from it.\nNOTE: 25 frames @ 576x1024 ",
      "reference": "https://huggingface.co/stabilityai/stable-video-diffusion-img2vid-xt",
      "filename": "svd_xt.safetensors",
      "url": "https://huggingface.co/stabilityai/stable-video-diffusion-img2vid-xt/resolve/main/svd_xt.safetensors"
    },
    {
      "name": "negative_hand Negative Embedding",
      "type": "embeddings",
      "base": "SD1.5",
      "save_path": "default",
      "description": "If you use this embedding with negatives, you can solve the issue of damaging your hands.",
      "reference": "https://civitai.com/models/56519/negativehand-negative-embedding",
      "filename": "negative_hand-neg.pt",
      "url": "https://civitai.com/api/download/models/60938"
    },
    {
      "name": "bad_prompt Negative Embedding",
      "type": "embeddings",
      "base": "SD1.5",
      "save_path": "default",
      "description": "The idea behind this embedding was to somehow train the negative prompt as an embedding, thus unifying the basis of the negative prompt into one word or embedding.",
      "reference": "https://civitai.com/models/55700/badprompt-negative-embedding",
      "filename": "bad_prompt_version2-neg.pt",
      "url": "https://civitai.com/api/download/models/60095"
    },
    {
      "name": "Deep Negative V1.75",
      "type": "embeddings",
      "base": "SD1.5",
      "save_path": "default",
      "description": "These embedding learn what disgusting compositions and color patterns are, including faulty human anatomy, offensive color schemes, upside-down spatial structures, and more. Placing it in the negative can go a long way to avoiding these things.",
      "reference": "https://civitai.com/models/4629/deep-negative-v1x",
      "filename": "ng_deepnegative_v1_75t.pt",
      "url": "https://civitai.com/api/download/models/5637"
    },
    {
      "name": "EasyNegative",
      "type": "embeddings",
      "base": "SD1.5",
      "save_path": "default",
      "description": "This embedding should be used in your NEGATIVE prompt. Adjust the strength as desired (seems to scale well without any distortions), the strength required may vary based on positive and negative prompts.",
      "reference": "https://civitai.com/models/7808/easynegative",
      "filename": "easynegative.safetensors",
      "url": "https://civitai.com/api/download/models/9208"
    },

    {
      "name": "stabilityai/comfyui_checkpoints/stable_cascade_stage_b.safetensors",
      "type": "checkpoints",
      "base": "Stable Cascade",
      "save_path": "checkpoints/Stable-Cascade",
      "description": "[4.55GB] Stable Cascade stage_b checkpoints",
      "reference": "https://huggingface.co/stabilityai/stable-cascade",
      "filename": "stable_cascade_stage_b.safetensors",
      "url": "https://huggingface.co/stabilityai/stable-cascade/resolve/main/comfyui_checkpoints/stable_cascade_stage_b.safetensors"
    },
    {
      "name": "stabilityai/comfyui_checkpoints/stable_cascade_stage_c.safetensors",
      "type": "checkpoints",
      "base": "Stable Cascade",
      "save_path": "checkpoints/Stable-Cascade",
      "description": "[9.22GB] Stable Cascade stage_c checkpoints",
      "reference": "https://huggingface.co/stabilityai/stable-cascade",
      "filename": "stable_cascade_stage_c.safetensors",
      "url": "https://huggingface.co/stabilityai/stable-cascade/resolve/main/comfyui_checkpoints/stable_cascade_stage_c.safetensors"
    },
    {
      "name": "stabilityai/Stable Cascade: stage_a.safetensors (VAE)",
      "type": "VAE",
      "base": "Stable Cascade",
      "save_path": "vae/Stable-Cascade",
      "description": "[73.7MB] Stable Cascade: stage_a",
      "reference": "https://huggingface.co/stabilityai/stable-cascade",
      "filename": "stage_a.safetensors",
      "url": "https://huggingface.co/stabilityai/stable-cascade/resolve/main/stage_a.safetensors"
    },
    {
      "name": "stabilityai/Stable Cascade: effnet_encoder.safetensors (VAE)",
      "type": "VAE",
      "base": "Stable Cascade",
      "save_path": "vae/Stable-Cascade",
      "description": "[81.5MB] Stable Cascade: effnet_encoder.\nVAE encoder for stage_c latent.",
      "reference": "https://huggingface.co/stabilityai/stable-cascade",
      "filename": "effnet_encoder.safetensors",
      "url": "https://huggingface.co/stabilityai/stable-cascade/resolve/main/effnet_encoder.safetensors"
    },
    {
      "name": "stabilityai/Stable Cascade: stage_b.safetensors (UNET)",
      "type": "unet",
      "base": "Stable Cascade",
      "save_path": "unet/Stable-Cascade",
      "description": "[6.25GB] Stable Cascade: stage_b",
      "reference": "https://huggingface.co/stabilityai/stable-cascade",
      "filename": "stage_b.safetensors",
      "url": "https://huggingface.co/stabilityai/stable-cascade/resolve/main/stage_b.safetensors"
    },
    {
      "name": "stabilityai/Stable Cascade: stage_b_bf16.safetensors (UNET)",
      "type": "unet",
      "base": "Stable Cascade",
      "save_path": "unet/Stable-Cascade",
      "description": "[3.13GB] Stable Cascade: stage_b/bf16",
      "reference": "https://huggingface.co/stabilityai/stable-cascade",
      "filename": "stage_b_bf16.safetensors",
      "url": "https://huggingface.co/stabilityai/stable-cascade/resolve/main/stage_b_bf16.safetensors"
    },
    {
      "name": "stabilityai/Stable Cascade: stage_b_lite.safetensors (UNET)",
      "type": "unet",
      "base": "Stable Cascade",
      "save_path": "unet/Stable-Cascade",
      "description": "[2.8GB] Stable Cascade: stage_b/lite",
      "reference": "https://huggingface.co/stabilityai/stable-cascade",
      "filename": "stage_b_lite.safetensors",
      "url": "https://huggingface.co/stabilityai/stable-cascade/resolve/main/stage_b_lite.safetensors"
    },
    {
      "name": "stabilityai/Stable Cascade: stage_b_lite.safetensors (UNET)",
      "type": "unet",
      "base": "Stable Cascade",
      "save_path": "unet/Stable-Cascade",
      "description": "[1.4GB] Stable Cascade: stage_b/bf16,lite",
      "reference": "https://huggingface.co/stabilityai/stable-cascade",
      "filename": "stage_b_lite_bf16.safetensors",
      "url": "https://huggingface.co/stabilityai/stable-cascade/resolve/main/stage_b_lite_bf16.safetensors"
    },
    {
      "name": "stabilityai/Stable Cascade: stage_c.safetensors (UNET)",
      "type": "unet",
      "base": "Stable Cascade",
      "save_path": "unet/Stable-Cascade",
      "description": "[14.4GB] Stable Cascade: stage_c",
      "reference": "https://huggingface.co/stabilityai/stable-cascade",
      "filename": "stage_c.safetensors",
      "url": "https://huggingface.co/stabilityai/stable-cascade/resolve/main/stage_c.safetensors"
    },
    {
      "name": "stabilityai/Stable Cascade: stage_c_bf16.safetensors (UNET)",
      "type": "unet",
      "base": "Stable Cascade",
      "save_path": "unet/Stable-Cascade",
      "description": "[7.18GB] Stable Cascade: stage_c/bf16",
      "reference": "https://huggingface.co/stabilityai/stable-cascade",
      "filename": "stage_c_bf16.safetensors",
      "url": "https://huggingface.co/stabilityai/stable-cascade/resolve/main/stage_c_bf16.safetensors"
    },
    {
      "name": "stabilityai/Stable Cascade: stage_c_lite.safetensors (UNET)",
      "type": "unet",
      "base": "Stable Cascade",
      "save_path": "unet/Stable-Cascade",
      "description": "[4.12GB] Stable Cascade: stage_c/lite",
      "reference": "https://huggingface.co/stabilityai/stable-cascade",
      "filename": "stage_c_lite.safetensors",
      "url": "https://huggingface.co/stabilityai/stable-cascade/resolve/main/stage_c_lite.safetensors"
    },
    {
      "name": "stabilityai/Stable Cascade: stage_c_lite.safetensors (UNET)",
      "type": "unet",
      "base": "Stable Cascade",
      "save_path": "unet/Stable-Cascade",
      "description": "[2.06GB] Stable Cascade: stage_c/bf16,lite",
      "reference": "https://huggingface.co/stabilityai/stable-cascade",
      "filename": "stage_c_lite_bf16.safetensors",
      "url": "https://huggingface.co/stabilityai/stable-cascade/resolve/main/stage_c_lite_bf16.safetensors"
    },
    {
      "name": "stabilityai/Stable Cascade: text_encoder (CLIP)",
      "type": "clip",
      "base": "Stable Cascade",
      "save_path": "clip/Stable-Cascade",
      "description": "[1.39GB] Stable Cascade: text_encoder",
      "reference": "https://huggingface.co/stabilityai/stable-cascade",
      "filename": "model.safetensors",
      "url": "https://huggingface.co/stabilityai/stable-cascade/resolve/main/text_encoder/model.safetensors"
    },

    {
      "name": "SDXL-Turbo 1.0 (fp16)",
      "type": "checkpoints",
      "base": "SDXL",
      "save_path": "checkpoints/SDXL-TURBO",
      "description": "[6.9GB] SDXL-Turbo 1.0 fp16",
      "reference": "https://huggingface.co/stabilityai/sdxl-turbo",
      "filename": "sd_xl_turbo_1.0_fp16.safetensors",
      "url": "https://huggingface.co/stabilityai/sdxl-turbo/resolve/main/sd_xl_turbo_1.0_fp16.safetensors"
    },
    {
      "name": "SDXL-Turbo 1.0",
      "type": "checkpoints",
      "base": "SDXL",
      "save_path": "checkpoints/SDXL-TURBO",
      "description": "[13.9GB] SDXL-Turbo 1.0",
      "reference": "https://huggingface.co/stabilityai/sdxl-turbo",
      "filename": "sd_xl_turbo_1.0.safetensors",
      "url": "https://huggingface.co/stabilityai/sdxl-turbo/resolve/main/sd_xl_turbo_1.0.safetensors"
    },
    {
      "name": "sd_xl_base_1.0_0.9vae.safetensors",
      "type": "checkpoints",
      "base": "SDXL",
      "save_path": "default",
      "description": "Stable Diffusion XL base model (VAE 0.9)",
      "reference": "https://huggingface.co/stabilityai/stable-diffusion-xl-base-1.0",
      "filename": "sd_xl_base_1.0_0.9vae.safetensors",
      "url": "https://huggingface.co/stabilityai/stable-diffusion-xl-base-1.0/resolve/main/sd_xl_base_1.0_0.9vae.safetensors"
    },
    {
      "name": "sd_xl_base_1.0.safetensors",
      "type": "checkpoints",
      "base": "SDXL",
      "save_path": "default",
      "description": "Stable Diffusion XL base model",
      "reference": "https://huggingface.co/stabilityai/stable-diffusion-xl-base-1.0",
      "filename": "sd_xl_base_1.0.safetensors",
      "url": "https://huggingface.co/stabilityai/stable-diffusion-xl-base-1.0/resolve/main/sd_xl_base_1.0.safetensors"
    },
    {
      "name": "sd_xl_refiner_1.0_0.9vae.safetensors",
      "type": "checkpoints",
      "base": "SDXL",
      "save_path": "default",
      "description": "Stable Diffusion XL refiner model (VAE 0.9)",
      "reference": "https://huggingface.co/stabilityai/stable-diffusion-xl-refiner-1.0",
      "filename": "sd_xl_refiner_1.0_0.9vae.safetensors",
      "url": "https://huggingface.co/stabilityai/stable-diffusion-xl-refiner-1.0/resolve/main/sd_xl_refiner_1.0_0.9vae.safetensors"
    },
    {
      "name": "stable-diffusion-xl-refiner-1.0",
      "type": "checkpoints",
      "base": "SDXL",
      "save_path": "default",
      "description": "Stable Diffusion XL refiner model",
      "reference": "https://huggingface.co/stabilityai/stable-diffusion-xl-refiner-1.0",
      "filename": "sd_xl_refiner_1.0.safetensors",
      "url": "https://huggingface.co/stabilityai/stable-diffusion-xl-refiner-1.0/resolve/main/sd_xl_refiner_1.0.safetensors"
    },
    {
      "name": "diffusers/stable-diffusion-xl-1.0-inpainting-0.1 (UNET/fp16)",
      "type": "unet",
      "base": "SDXL",
      "save_path": "unet/xl-inpaint-0.1",
      "description": "[5.14GB] Stable Diffusion XL inpainting model 0.1. You need UNETLoader instead of CheckpointLoader.",
      "reference": "https://huggingface.co/diffusers/stable-diffusion-xl-1.0-inpainting-0.1",
      "filename": "diffusion_pytorch_model.fp16.safetensors",
      "url": "https://huggingface.co/diffusers/stable-diffusion-xl-1.0-inpainting-0.1/resolve/main/unet/diffusion_pytorch_model.fp16.safetensors"
    },
    {
      "name": "diffusers/stable-diffusion-xl-1.0-inpainting-0.1 (UNET)",
      "type": "unet",
      "base": "SDXL",
      "save_path": "unet/xl-inpaint-0.1",
      "description": "[10.3GB] Stable Diffusion XL inpainting model 0.1. You need UNETLoader instead of CheckpointLoader.",
      "reference": "https://huggingface.co/diffusers/stable-diffusion-xl-1.0-inpainting-0.1",
      "filename": "diffusion_pytorch_model.safetensors",
      "url": "https://huggingface.co/diffusers/stable-diffusion-xl-1.0-inpainting-0.1/resolve/main/unet/diffusion_pytorch_model.safetensors"
    },
    {
      "name": "sd_xl_offset_example-lora_1.0.safetensors",
      "type": "lora",
      "base": "SDXL",
      "save_path": "default",
      "description": "Stable Diffusion XL offset LoRA",
      "reference": "https://huggingface.co/stabilityai/stable-diffusion-xl-base-1.0",
      "filename": "sd_xl_offset_example-lora_1.0.safetensors",
      "url": "https://huggingface.co/stabilityai/stable-diffusion-xl-base-1.0/resolve/main/sd_xl_offset_example-lora_1.0.safetensors"
    },

    {
      "name": "SDXL Lightning LoRA (2step)",
      "type": "lora",
      "base": "SDXL",
      "save_path": "loras/SDXL-Lightning",
      "description": "SDXL Lightning LoRA (2step)",
      "reference": "https://huggingface.co/ByteDance/SDXL-Lightning",
      "filename": "sdxl_lightning_2step_lora.safetensors",
      "url": "https://huggingface.co/ByteDance/SDXL-Lightning/resolve/main/sdxl_lightning_2step_lora.safetensors"
    },
    {
      "name": "SDXL Lightning LoRA (4step)",
      "type": "lora",
      "base": "SDXL",
      "save_path": "loras/SDXL-Lightning",
      "description": "SDXL Lightning LoRA (4step)",
      "reference": "https://huggingface.co/ByteDance/SDXL-Lightning",
      "filename": "sdxl_lightning_4step_lora.safetensors",
      "url": "https://huggingface.co/ByteDance/SDXL-Lightning/resolve/main/sdxl_lightning_4step_lora.safetensors"
    },
    {
      "name": "SDXL Lightning LoRA (8step)",
      "type": "lora",
      "base": "SDXL",
      "save_path": "loras/SDXL-Lightning",
      "description": "SDXL Lightning LoRA (8tep)",
      "reference": "https://huggingface.co/ByteDance/SDXL-Lightning",
      "filename": "sdxl_lightning_8step_lora.safetensors",
      "url": "https://huggingface.co/ByteDance/SDXL-Lightning/resolve/main/sdxl_lightning_8step_lora.safetensors"
    },
    

    {
      "name": "v1-5-pruned-emaonly.ckpt",
      "type": "checkpoints",
      "base": "SD1.5",
      "save_path": "default",
      "description": "Stable Diffusion 1.5 base model",
      "reference": "https://huggingface.co/runwayml/stable-diffusion-v1-5",
      "filename": "v1-5-pruned-emaonly.ckpt",
      "url": "https://huggingface.co/runwayml/stable-diffusion-v1-5/resolve/main/v1-5-pruned-emaonly.ckpt"
    },
    {
      "name": "v2-1_512-ema-pruned.safetensors",
      "type": "checkpoints",
      "base": "SD2",
      "save_path": "default",
      "description": "Stable Diffusion 2 base model (512)",
      "reference": "https://huggingface.co/stabilityai/stable-diffusion-2-1-base",
      "filename": "v2-1_512-ema-pruned.safetensors",
      "url": "https://huggingface.co/stabilityai/stable-diffusion-2-1-base/resolve/main/v2-1_512-ema-pruned.safetensors"
    },
    {
      "name": "v2-1_768-ema-pruned.safetensors",
      "type": "checkpoints",
      "base": "SD2",
      "save_path": "default",
      "description": "Stable Diffusion 2 base model (768)",
      "reference": "https://huggingface.co/stabilityai/stable-diffusion-2-1",
      "filename": "v2-1_768-ema-pruned.safetensors",
      "url": "https://huggingface.co/stabilityai/stable-diffusion-2-1/resolve/main/v2-1_768-ema-pruned.safetensors"
    },
    {
      "name": "AbyssOrangeMix2 (hard)",
      "type": "checkpoints",
      "base": "SD1.5",
      "save_path": "default",
      "description": "AbyssOrangeMix2 - hard version (anime style)",
      "reference": "https://huggingface.co/WarriorMama777/OrangeMixs",
      "filename": "AbyssOrangeMix2_hard.safetensors",
      "url": "https://huggingface.co/WarriorMama777/OrangeMixs/resolve/main/Models/AbyssOrangeMix2/AbyssOrangeMix2_hard.safetensors"
    },
    {
      "name": "AbyssOrangeMix3 A1",
      "type": "checkpoints",
      "base": "SD1.5",
      "save_path": "default",
      "description": "AbyssOrangeMix3 - A1 (anime style)",
      "reference": "https://huggingface.co/WarriorMama777/OrangeMixs",
      "filename": "AOM3A1_orangemixs.safetensors",
      "url": "https://huggingface.co/WarriorMama777/OrangeMixs/resolve/main/Models/AbyssOrangeMix3/AOM3A1_orangemixs.safetensors"
    },
    {
      "name": "AbyssOrangeMix3 A3",
      "type": "checkpoints",
      "base": "SD1.5",
      "save_path": "default",
      "description": "AbyssOrangeMix - A3 (anime style)",
      "reference": "https://huggingface.co/WarriorMama777/OrangeMixs",
      "filename": "AOM3A3_orangemixs.safetensors",
      "url": "https://huggingface.co/WarriorMama777/OrangeMixs/resolve/main/Models/AbyssOrangeMix3/AOM3A3_orangemixs.safetensors"
    },
    {
      "name": "Waifu Diffusion 1.5 Beta3 (fp16)",
      "type": "checkpoints",
      "base": "SD2.1",
      "save_path": "default",
      "description": "Waifu Diffusion 1.5 Beta3",
      "reference": "https://huggingface.co/waifu-diffusion/wd-1-5-beta3",
      "filename": "wd-illusion-fp16.safetensors",
      "url": "https://huggingface.co/waifu-diffusion/wd-1-5-beta3/resolve/main/wd-illusion-fp16.safetensors"
    },
    {
      "name": "illuminatiDiffusionV1_v11 unCLIP model",
      "type": "unclip",
      "base": "SD2.1",
      "save_path": "default",
      "description": "Mix model (SD2.1 unCLIP + illuminatiDiffusionV1_v11)",
      "reference": "https://huggingface.co/comfyanonymous/illuminatiDiffusionV1_v11_unCLIP",
      "filename": "illuminatiDiffusionV1_v11-unclip-h-fp16.safetensors",
      "url": "https://huggingface.co/comfyanonymous/illuminatiDiffusionV1_v11_unCLIP/resolve/main/illuminatiDiffusionV1_v11-unclip-h-fp16.safetensors"
    },
    {
      "name": "Waifu Diffusion 1.5 unCLIP model",
      "type": "unclip",
      "base": "SD2.1",
      "save_path": "default",
      "description": "Mix model (SD2.1 unCLIP + Waifu Diffusion 1.5)",
      "reference": "https://huggingface.co/comfyanonymous/wd-1.5-beta2_unCLIP",
      "filename": "wd-1-5-beta2-aesthetic-unclip-h-fp16.safetensors",
      "url": "https://huggingface.co/comfyanonymous/wd-1.5-beta2_unCLIP/resolve/main/wd-1-5-beta2-aesthetic-unclip-h-fp16.safetensors"
    },
    {
      "name": "sdxl_vae.safetensors",
      "type": "VAE",
      "base": "SDXL VAE",
      "save_path": "default",
      "description": "SDXL-VAE",
      "reference": "https://huggingface.co/stabilityai/sdxl-vae",
      "filename": "sdxl_vae.safetensors",
      "url": "https://huggingface.co/stabilityai/sdxl-vae/resolve/main/sdxl_vae.safetensors"
    },
    {
      "name": "vae-ft-mse-840000-ema-pruned",
      "type": "VAE",
      "base": "SD1.5 VAE",
      "save_path": "default",
      "description": "vae-ft-mse-840000-ema-pruned",
      "reference": "https://huggingface.co/stabilityai/sd-vae-ft-mse-original",
      "filename": "vae-ft-mse-840000-ema-pruned.safetensors",
      "url": "https://huggingface.co/stabilityai/sd-vae-ft-mse-original/resolve/main/vae-ft-mse-840000-ema-pruned.safetensors"
    },
    {
      "name": "orangemix.vae",
      "type": "VAE",
      "base": "SD1.5 VAE",
      "save_path": "default",
      "description": "orangemix vae model",
      "reference": "https://huggingface.co/WarriorMama777/OrangeMixs",
      "filename": "orangemix.vae.pt",
      "url": "https://huggingface.co/WarriorMama777/OrangeMixs/resolve/main/VAEs/orangemix.vae.pt"
    },
    {
      "name": "kl-f8-anime2",
      "type": "VAE",
      "base": "SD2.1 VAE",
      "save_path": "default",
      "description": "kl-f8-anime2 vae model",
      "reference": "https://huggingface.co/hakurei/waifu-diffusion-v1-4",
      "filename": "kl-f8-anime2.ckpt",
      "url": "https://huggingface.co/hakurei/waifu-diffusion-v1-4/resolve/main/vae/kl-f8-anime2.ckpt"
    },
    {
      "name": "OpenAI Consistency Decoder",
      "type": "VAE",
      "base": "SD1.5 VAE",
      "save_path": "vae/openai_consistency_decoder",
      "description": "[2.3GB] OpenAI Consistency Decoder. Improved decoding for stable diffusion vaes.",
      "reference": "https://github.com/openai/consistencydecoder",
      "filename": "decoder.pt",
      "url": "https://openaipublic.azureedge.net/diff-vae/c9cebd3132dd9c42936d803e33424145a748843c8f716c0814838bdc8a2fe7cb/decoder.pt"
    },
    {
      "name": "LCM LoRA SD1.5",
      "type": "lora",
      "base": "SD1.5",
      "save_path": "loras/lcm/SD1.5",
      "description": "Latent Consistency LoRA for SD1.5",
      "reference": "https://huggingface.co/latent-consistency/lcm-lora-sdv1-5",
      "filename": "pytorch_lora_weights.safetensors",
      "url": "https://huggingface.co/latent-consistency/lcm-lora-sdv1-5/resolve/main/pytorch_lora_weights.safetensors"
    },
    {
      "name": "LCM LoRA SSD-1B",
      "type": "lora",
      "base": "SSD-1B",
      "save_path": "loras/lcm/SSD-1B",
      "description": "Latent Consistency LoRA for SSD-1B",
      "reference": "https://huggingface.co/latent-consistency/lcm-lora-ssd-1b",
      "filename": "pytorch_lora_weights.safetensors",
      "url": "https://huggingface.co/latent-consistency/lcm-lora-ssd-1b/resolve/main/pytorch_lora_weights.safetensors"
    },
    {
      "name": "LCM LoRA SDXL",
      "type": "lora",
      "base": "SSD-1B",
      "save_path": "loras/lcm/SDXL",
      "description": "Latent Consistency LoRA for SDXL",
      "reference": "https://huggingface.co/latent-consistency/lcm-lora-sdxl",
      "filename": "pytorch_lora_weights.safetensors",
      "url": "https://huggingface.co/latent-consistency/lcm-lora-sdxl/resolve/main/pytorch_lora_weights.safetensors"
    },
    {
      "name": "Segmind-Vega",
      "type": "checkpoints",
      "base": "segmind-vega",
      "save_path": "checkpoints/segmind-vega",
      "description": "The Segmind-Vega Model is a distilled version of the Stable Diffusion XL (SDXL), offering a remarkable 70% reduction in size and an impressive 100% speedup while retaining high-quality text-to-image generation capabilities.",
      "reference": "https://huggingface.co/segmind/Segmind-Vega",
      "filename": "segmind-vega.safetensors",
      "url": "https://huggingface.co/segmind/Segmind-Vega/resolve/main/segmind-vega.safetensors"
    },
    {
      "name": "Segmind-VegaRT - Latent Consistency Model (LCM) LoRA of Segmind-Vega",
      "type": "lora",
      "base": "segmind-vega",
      "save_path": "loras/segmind-vega",
      "description": "Segmind-VegaRT a distilled consistency adapter for Segmind-Vega that allows to reduce the number of inference steps to only between 2 - 8 steps.",
      "reference": "https://huggingface.co/segmind/Segmind-VegaRT",
      "filename": "pytorch_lora_weights.safetensors",
      "url": "https://huggingface.co/segmind/Segmind-VegaRT/resolve/main/pytorch_lora_weights.safetensors"
    },
    {
      "name": "Theovercomer8's Contrast Fix (SD2.1)",
      "type": "lora",
      "base": "SD2.1",
      "save_path": "default",
      "description": "LORA: Theovercomer8's Contrast Fix (SD2.1)",
      "reference": "https://civitai.com/models/8765/theovercomer8s-contrast-fix-sd15sd21-768",
      "filename": "theovercomer8sContrastFix_sd21768.safetensors",
      "url": "https://civitai.com/api/download/models/10350"
    },
    {
      "name": "Theovercomer8's Contrast Fix (SD1.5)",
      "type": "lora",
      "base": "SD1.5",
      "save_path": "default",
      "description": "LORA: Theovercomer8's Contrast Fix (SD1.5)",
      "reference": "https://civitai.com/models/8765/theovercomer8s-contrast-fix-sd15sd21-768",
      "filename": "theovercomer8sContrastFix_sd15.safetensors",
      "url": "https://civitai.com/api/download/models/10638"
    },
    {
      "name": "T2I-Adapter (depth)",
      "type": "T2I-Adapter",
      "base": "SD1.5",
      "save_path": "default",
      "description": "ControlNet T2I-Adapter for depth",
      "reference": "https://huggingface.co/TencentARC/T2I-Adapter",
      "filename": "t2iadapter_depth_sd14v1.pth",
      "url": "https://huggingface.co/TencentARC/T2I-Adapter/resolve/main/models/t2iadapter_depth_sd14v1.pth"
    },
    {
      "name": "T2I-Adapter (seg)",
      "type": "T2I-Adapter",
      "base": "SD1.5",
      "save_path": "default",
      "description": "ControlNet T2I-Adapter for seg",
      "reference": "https://huggingface.co/TencentARC/T2I-Adapter",
      "filename": "t2iadapter_seg_sd14v1.pth",
      "url": "https://huggingface.co/TencentARC/T2I-Adapter/resolve/main/models/t2iadapter_seg_sd14v1.pth"
    },
    {
      "name": "T2I-Adapter (sketch)",
      "type": "T2I-Adapter",
      "base": "SD1.5",
      "save_path": "default",
      "description": "ControlNet T2I-Adapter for sketch",
      "reference": "https://huggingface.co/TencentARC/T2I-Adapter",
      "filename": "t2iadapter_sketch_sd14v1.pth",
      "url": "https://huggingface.co/TencentARC/T2I-Adapter/resolve/main/models/t2iadapter_sketch_sd14v1.pth"
    },
    {
      "name": "T2I-Adapter (keypose)",
      "type": "T2I-Adapter",
      "base": "SD1.5",
      "save_path": "default",
      "description": "ControlNet T2I-Adapter for keypose",
      "reference": "https://huggingface.co/TencentARC/T2I-Adapter",
      "filename": "t2iadapter_keypose_sd14v1.pth",
      "url": "https://huggingface.co/TencentARC/T2I-Adapter/resolve/main/models/t2iadapter_keypose_sd14v1.pth"
    },
    {
      "name": "T2I-Adapter (openpose)",
      "type": "T2I-Adapter",
      "base": "SD1.5",
      "save_path": "default",
      "description": "ControlNet T2I-Adapter for openpose",
      "reference": "https://huggingface.co/TencentARC/T2I-Adapter",
      "filename": "t2iadapter_openpose_sd14v1.pth",
      "url": "https://huggingface.co/TencentARC/T2I-Adapter/resolve/main/models/t2iadapter_openpose_sd14v1.pth"
    },
    {
      "name": "T2I-Adapter (color)",
      "type": "T2I-Adapter",
      "base": "SD1.5",
      "save_path": "default",
      "description": "ControlNet T2I-Adapter for color",
      "reference": "https://huggingface.co/TencentARC/T2I-Adapter",
      "filename": "t2iadapter_color_sd14v1.pth",
      "url": "https://huggingface.co/TencentARC/T2I-Adapter/resolve/main/models/t2iadapter_color_sd14v1.pth"
    },
    {
      "name": "T2I-Adapter (canny)",
      "type": "T2I-Adapter",
      "base": "SD1.5",
      "save_path": "default",
      "description": "ControlNet T2I-Adapter for canny",
      "reference": "https://huggingface.co/TencentARC/T2I-Adapter",
      "filename": "t2iadapter_canny_sd14v1.pth",
      "url": "https://huggingface.co/TencentARC/T2I-Adapter/resolve/main/models/t2iadapter_canny_sd14v1.pth"
    },
    {
      "name": "T2I-Style model",
      "type": "T2I-Style",
      "base": "SD1.5",
      "save_path": "default",
      "description": "ControlNet T2I-Adapter style model. Need to download CLIPVision model.",
      "reference": "https://huggingface.co/TencentARC/T2I-Adapter",
      "filename": "t2iadapter_style_sd14v1.pth",
      "url": "https://huggingface.co/TencentARC/T2I-Adapter/resolve/main/models/t2iadapter_style_sd14v1.pth"
    },
    {
        "name": "T2I-Adapter XL (lineart) FP16",
        "type": "T2I-Adapter",
        "base": "SDXL 1.0",
        "save_path": "default",
        "description": "ControlNet T2I-Adapter XL for lineart",
        "reference": "https://huggingface.co/TencentARC/t2i-adapter-lineart-sdxl-1.0",
        "filename": "t2i-adapter-lineart-sdxl-1.0.fp16.safetensors",
        "url": "https://huggingface.co/TencentARC/t2i-adapter-lineart-sdxl-1.0/resolve/main/diffusion_pytorch_model.fp16.safetensors"
    },
    {
        "name": "T2I-Adapter XL (canny) FP16",
        "type": "T2I-Adapter",
        "base": "SDXL 1.0",
        "save_path": "default",
        "description": "ControlNet T2I-Adapter XL for canny",
        "reference": "https://huggingface.co/TencentARC/t2i-adapter-canny-sdxl-1.0",
        "filename": "t2i-adapter-canny-sdxl-1.0.fp16.safetensors",
        "url": "https://huggingface.co/TencentARC/t2i-adapter-canny-sdxl-1.0/resolve/main/diffusion_pytorch_model.fp16.safetensors"
    },
    {
        "name": "T2I-Adapter XL (depth-zoe) FP16",
        "type": "T2I-Adapter",
        "base": "SDXL 1.0",
        "save_path": "default",
        "description": "ControlNet T2I-Adapter XL for depth-zoe",
        "reference": "https://huggingface.co/TencentARC/t2i-adapter-depth-zoe-sdxl-1.0",
        "filename": "t2i-adapter-depth-zoe-sdxl-1.0.fp16.safetensors",
        "url": "https://huggingface.co/TencentARC/t2i-adapter-depth-zoe-sdxl-1.0/resolve/main/diffusion_pytorch_model.fp16.safetensors"
    },
    {
        "name": "T2I-Adapter XL (depth-midas) FP16",
        "type": "T2I-Adapter",
        "base": "SDXL 1.0",
        "save_path": "default",
        "description": "ControlNet T2I-Adapter XL for depth-midas",
        "reference": "https://huggingface.co/TencentARC/t2i-adapter-depth-midas-sdxl-1.0",
        "filename": "t2i-adapter-depth-midas-sdxl-1.0.fp16.safetensors",
        "url": "https://huggingface.co/TencentARC/t2i-adapter-depth-midas-sdxl-1.0/resolve/main/diffusion_pytorch_model.fp16.safetensors"
    },
    {
        "name": "T2I-Adapter XL (sketch) FP16",
        "type": "T2I-Adapter",
        "base": "SDXL 1.0",
        "save_path": "default",
        "description": "ControlNet T2I-Adapter XL for sketch",
        "reference": "https://huggingface.co/TencentARC/t2i-adapter-sketch-sdxl-1.0",
        "filename": "t2i-adapter-sketch-sdxl-1.0.fp16.safetensors",
        "url": "https://huggingface.co/TencentARC/t2i-adapter-sketch-sdxl-1.0/resolve/main/diffusion_pytorch_model.fp16.safetensors"
    },
    {
        "name": "T2I-Adapter XL (lineart)",
        "type": "T2I-Adapter",
        "base": "SDXL 1.0",
        "save_path": "default",
        "description": "ControlNet T2I-Adapter XL for lineart",
        "reference": "https://huggingface.co/TencentARC/t2i-adapter-lineart-sdxl-1.0",
        "filename": "t2i-adapter-lineart-sdxl-1.0.safetensors",
        "url": "https://huggingface.co/TencentARC/t2i-adapter-lineart-sdxl-1.0/resolve/main/diffusion_pytorch_model.safetensors"
    },
    {
        "name": "T2I-Adapter XL (canny)",
        "type": "T2I-Adapter",
        "base": "SDXL 1.0",
        "save_path": "default",
        "description": "ControlNet T2I-Adapter XL for canny",
        "reference": "https://huggingface.co/TencentARC/t2i-adapter-canny-sdxl-1.0",
        "filename": "t2i-adapter-canny-sdxl-1.0.safetensors",
        "url": "https://huggingface.co/TencentARC/t2i-adapter-canny-sdxl-1.0/resolve/main/diffusion_pytorch_model.safetensors"
    },
    {
        "name": "T2I-Adapter XL (depth-zoe)",
        "type": "T2I-Adapter",
        "base": "SDXL 1.0",
        "save_path": "default",
        "description": "ControlNet T2I-Adapter XL for depth-zoe",
        "reference": "https://huggingface.co/TencentARC/t2i-adapter-depth-zoe-sdxl-1.0",
        "filename": "t2i-adapter-depth-zoe-sdxl-1.0.safetensors",
        "url": "https://huggingface.co/TencentARC/t2i-adapter-depth-zoe-sdxl-1.0/resolve/main/diffusion_pytorch_model.safetensors"
    },
    {
        "name": "T2I-Adapter XL (depth-midas)",
        "type": "T2I-Adapter",
        "base": "SDXL 1.0",
        "save_path": "default",
        "description": "ControlNet T2I-Adapter XL for depth-midas",
        "reference": "https://huggingface.co/TencentARC/t2i-adapter-depth-midas-sdxl-1.0",
        "filename": "t2i-adapter-depth-midas-sdxl-1.0.safetensors",
        "url": "https://huggingface.co/TencentARC/t2i-adapter-depth-midas-sdxl-1.0/resolve/main/diffusion_pytorch_model.safetensors"
    },
    {
        "name": "T2I-Adapter XL (sketch)",
        "type": "T2I-Adapter",
        "base": "SDXL 1.0",
        "save_path": "default",
        "description": "ControlNet T2I-Adapter XL for sketch",
        "reference": "https://huggingface.co/TencentARC/t2i-adapter-sketch-sdxl-1.0",
        "filename": "t2i-adapter-sketch-sdxl-1.0.safetensors",
        "url": "https://huggingface.co/TencentARC/t2i-adapter-sketch-sdxl-1.0/resolve/main/diffusion_pytorch_model.safetensors"
    },
    {
        "name": "T2I-Adapter XL (openpose)",
        "type": "T2I-Adapter",
        "base": "SDXL 1.0",
        "save_path": "default",
        "description": "ControlNet T2I-Adapter XL for openpose",
        "reference": "https://huggingface.co/TencentARC/t2i-adapter-openpose-sdxl-1.0",
        "filename": "t2i-adapter-openpose-sdxl-1.0.safetensors",
        "url": "https://huggingface.co/TencentARC/t2i-adapter-openpose-sdxl-1.0/resolve/main/diffusion_pytorch_model.safetensors"
    },
    {
      "name": "CiaraRowles/TemporalNet2",
      "type": "controlnet",
      "base": "SD1.5",
      "save_path": "default",
      "description": "TemporalNet was a ControlNet model designed to enhance the temporal consistency of generated outputs",
      "reference": "https://huggingface.co/CiaraRowles/TemporalNet2",
      "filename": "temporalnetversion2.safetensors",
      "url": "https://huggingface.co/CiaraRowles/TemporalNet2/resolve/main/temporalnetversion2.safetensors"
    },
    {
      "name": "CiaraRowles/TemporalNet1XL (1.0)",
      "type": "controlnet",
      "base": "SD1.5",
      "save_path": "controlnet/TemporalNet1XL",
      "description": "This is TemporalNet1XL, it is a re-train of the controlnet TemporalNet1 with Stable Diffusion XL.",
      "reference": "https://huggingface.co/CiaraRowles/controlnet-temporalnet-sdxl-1.0",
      "filename": "diffusion_pytorch_model.safetensors",
      "url": "https://huggingface.co/CiaraRowles/controlnet-temporalnet-sdxl-1.0/resolve/main/diffusion_pytorch_model.safetensors"
    },
    {
      "name": "CLIPVision model (stabilityai/clip_vision_g)",
      "type": "clip_vision",
      "base": "vit-g",
      "save_path": "clip_vision",
      "description": "[3.69GB] clip_g vision model",
      "reference": "https://huggingface.co/stabilityai/control-lora",
      "filename": "clip_vision_g.safetensors",
      "url": "https://huggingface.co/stabilityai/control-lora/resolve/main/revision/clip_vision_g.safetensors"
    },
    {
      "name": "CLIPVision model (openai/clip-vit-large)",
      "type": "clip_vision",
      "base": "ViT-L",
      "save_path": "clip_vision",
      "description": "[1.7GB] CLIPVision model (needed for styles model)",
      "reference": "https://huggingface.co/openai/clip-vit-large-patch14",
      "filename": "clip-vit-large-patch14.bin",
      "url": "https://huggingface.co/openai/clip-vit-large-patch14/resolve/main/model.safetensors"
    },
    {
      "name": "CLIPVision model (IP-Adapter) CLIP-ViT-H-14-laion2B-s32B-b79K",
      "type": "clip_vision",
      "base": "ViT-H",
      "save_path": "clip_vision",
      "description": "[2.5GB] CLIPVision model (needed for IP-Adapter)",
      "reference": "https://huggingface.co/h94/IP-Adapter",
      "filename": "CLIP-ViT-H-14-laion2B-s32B-b79K.safetensors",
      "url": "https://huggingface.co/h94/IP-Adapter/resolve/main/models/image_encoder/model.safetensors"
    },
    {
      "name": "CLIPVision model (IP-Adapter) CLIP-ViT-bigG-14-laion2B-39B-b160k",
      "type": "clip_vision",
      "base": "ViT-G",
      "save_path": "clip_vision",
      "description": "[3.69GB] CLIPVision model (needed for IP-Adapter)",
      "reference": "https://huggingface.co/h94/IP-Adapter",
      "filename": "CLIP-ViT-bigG-14-laion2B-39B-b160k.safetensors",
      "url": "https://huggingface.co/h94/IP-Adapter/resolve/main/sdxl_models/image_encoder/model.safetensors"
    },
    {
      "name": "stabilityai/control-lora-canny-rank128.safetensors",
      "type": "controlnet",
      "base": "SDXL",
      "save_path": "default",
      "description": "Control-LoRA: canny rank128",
      "reference": "https://huggingface.co/stabilityai/control-lora",
      "filename": "control-lora-canny-rank128.safetensors",
      "url": "https://huggingface.co/stabilityai/control-lora/resolve/main/control-LoRAs-rank128/control-lora-canny-rank128.safetensors"
    },
    {
      "name": "stabilityai/control-lora-depth-rank128.safetensors",
      "type": "controlnet",
      "base": "SDXL",
      "save_path": "default",
      "description": "Control-LoRA: depth rank128",
      "reference": "https://huggingface.co/stabilityai/control-lora",
      "filename": "control-lora-depth-rank128.safetensors",
      "url": "https://huggingface.co/stabilityai/control-lora/resolve/main/control-LoRAs-rank128/control-lora-depth-rank128.safetensors"
    },
    {
      "name": "stabilityai/control-lora-recolor-rank128.safetensors",
      "type": "controlnet",
      "base": "SDXL",
      "save_path": "default",
      "description": "Control-LoRA: recolor rank128",
      "reference": "https://huggingface.co/stabilityai/control-lora",
      "filename": "control-lora-recolor-rank128.safetensors",
      "url": "https://huggingface.co/stabilityai/control-lora/resolve/main/control-LoRAs-rank128/control-lora-recolor-rank128.safetensors"
    },
    {
      "name": "stabilityai/control-lora-sketch-rank128-metadata.safetensors",
      "type": "controlnet",
      "base": "SDXL",
      "save_path": "default",
      "description": "Control-LoRA: sketch rank128 metadata",
      "reference": "https://huggingface.co/stabilityai/control-lora",
      "filename": "control-lora-sketch-rank128-metadata.safetensors",
      "url": "https://huggingface.co/stabilityai/control-lora/resolve/main/control-LoRAs-rank128/control-lora-sketch-rank128-metadata.safetensors"
    },
    {
      "name": "stabilityai/control-lora-canny-rank256.safetensors",
      "type": "controlnet",
      "base": "SDXL",
      "save_path": "default",
      "description": "Control-LoRA: canny rank256",
      "reference": "https://huggingface.co/stabilityai/control-lora",
      "filename": "control-lora-canny-rank256.safetensors",
      "url": "https://huggingface.co/stabilityai/control-lora/resolve/main/control-LoRAs-rank256/control-lora-canny-rank256.safetensors"
    },
    {
      "name": "stabilityai/control-lora-depth-rank256.safetensors",
      "type": "controlnet",
      "base": "SDXL",
      "save_path": "default",
      "description": "Control-LoRA: depth rank256",
      "reference": "https://huggingface.co/stabilityai/control-lora",
      "filename": "control-lora-depth-rank256.safetensors",
      "url": "https://huggingface.co/stabilityai/control-lora/resolve/main/control-LoRAs-rank256/control-lora-depth-rank256.safetensors"
    },
    {
      "name": "stabilityai/control-lora-recolor-rank256.safetensors",
      "type": "controlnet",
      "base": "SDXL",
      "save_path": "default",
      "description": "Control-LoRA: recolor rank256",
      "reference": "https://huggingface.co/stabilityai/control-lora",
      "filename": "control-lora-recolor-rank256.safetensors",
      "url": "https://huggingface.co/stabilityai/control-lora/resolve/main/control-LoRAs-rank256/control-lora-recolor-rank256.safetensors"
    },
    {
      "name": "stabilityai/control-lora-sketch-rank256.safetensors",
      "type": "controlnet",
      "base": "SDXL",
      "save_path": "default",
      "description": "Control-LoRA: sketch rank256",
      "reference": "https://huggingface.co/stabilityai/control-lora",
      "filename": "control-lora-sketch-rank256.safetensors",
      "url": "https://huggingface.co/stabilityai/control-lora/resolve/main/control-LoRAs-rank256/control-lora-sketch-rank256.safetensors"
    },

    {
      "name": "kohya-ss/ControlNet-LLLite: SDXL Canny Anime",
      "type": "controlnet",
      "base": "SDXL",
      "save_path": "custom_nodes/ControlNet-LLLite-ComfyUI/models",
      "description": "[46.2MB] An extremely compactly designed controlnet model (a.k.a. ControlNet-LLLite). Note: The model structure is highly experimental and may be subject to change in the future.",
      "reference": "https://huggingface.co/kohya-ss/controlnet-lllite",
      "filename": "controllllite_v01032064e_sdxl_canny_anime.safetensors",
      "url": "https://huggingface.co/kohya-ss/controlnet-lllite/resolve/main/controllllite_v01032064e_sdxl_canny_anime.safetensors"
    },

    {
      "name": "SDXL-controlnet: OpenPose (v2)",
      "type": "controlnet",
      "base": "SDXL",
      "save_path": "default",
      "description": "ControlNet openpose model for SDXL",
      "reference": "https://huggingface.co/thibaud/controlnet-openpose-sdxl-1.0",
      "filename": "OpenPoseXL2.safetensors",
      "url": "https://huggingface.co/thibaud/controlnet-openpose-sdxl-1.0/resolve/main/OpenPoseXL2.safetensors"
    },
    {
      "name": "controlnet-SargeZT/controlnet-sd-xl-1.0-softedge-dexined",
      "type": "controlnet",
      "base": "SDXL",
      "save_path": "default",
      "description": "ControlNet softedge model for SDXL",
      "reference": "https://huggingface.co/SargeZT/controlnet-sd-xl-1.0-softedge-dexined",
      "filename": "controlnet-sd-xl-1.0-softedge-dexined.safetensors",
      "url": "https://huggingface.co/SargeZT/controlnet-sd-xl-1.0-softedge-dexined/resolve/main/controlnet-sd-xl-1.0-softedge-dexined.safetensors"
    },
    {
      "name": "controlnet-SargeZT/controlnet-sd-xl-1.0-depth-16bit-zoe",
      "type": "controlnet",
      "base": "SDXL",
      "save_path": "default",
      "description": "ControlNet depth-zoe model for SDXL",
      "reference": "https://huggingface.co/SargeZT/controlnet-sd-xl-1.0-depth-16bit-zoe",
      "filename": "depth-zoe-xl-v1.0-controlnet.safetensors",
      "url": "https://huggingface.co/SargeZT/controlnet-sd-xl-1.0-depth-16bit-zoe/resolve/main/depth-zoe-xl-v1.0-controlnet.safetensors"
    },

    {
      "name": "ControlNet-v1-1 (ip2p; fp16)",
      "type": "controlnet",
      "base": "SD1.5",
      "save_path": "default",
      "description": "Safetensors/FP16 versions of the new ControlNet-v1-1 checkpoints (ip2p)",
      "reference": "https://huggingface.co/comfyanonymous/ControlNet-v1-1_fp16_safetensors",
      "filename": "control_v11e_sd15_ip2p_fp16.safetensors",
      "url": "https://huggingface.co/comfyanonymous/ControlNet-v1-1_fp16_safetensors/resolve/main/control_v11e_sd15_ip2p_fp16.safetensors"
    },
    {
      "name": "ControlNet-v1-1 (shuffle; fp16)",
      "type": "controlnet",
      "base": "SD1.5",
      "save_path": "default",
      "description": "Safetensors/FP16 versions of the new ControlNet-v1-1 checkpoints (shuffle)",
      "reference": "https://huggingface.co/comfyanonymous/ControlNet-v1-1_fp16_safetensors",
      "filename": "control_v11e_sd15_shuffle_fp16.safetensors",
      "url": "https://huggingface.co/comfyanonymous/ControlNet-v1-1_fp16_safetensors/resolve/main/control_v11e_sd15_shuffle_fp16.safetensors"
    },    
    {
      "name": "ControlNet-v1-1 (canny; fp16)",
      "type": "controlnet",
      "base": "SD1.5",
      "save_path": "default",
      "description": "Safetensors/FP16 versions of the new ControlNet-v1-1 checkpoints (canny)",
      "reference": "https://huggingface.co/comfyanonymous/ControlNet-v1-1_fp16_safetensors",
      "filename": "control_v11p_sd15_canny_fp16.safetensors",
      "url": "https://huggingface.co/comfyanonymous/ControlNet-v1-1_fp16_safetensors/resolve/main/control_v11p_sd15_canny_fp16.safetensors"
    },
    {
      "name": "ControlNet-v1-1 (depth; fp16)",
      "type": "controlnet",
      "base": "SD1.5",
      "save_path": "default",
      "description": "Safetensors/FP16 versions of the new ControlNet-v1-1 checkpoints (depth)",
      "reference": "https://huggingface.co/comfyanonymous/ControlNet-v1-1_fp16_safetensors",
      "filename": "control_v11f1p_sd15_depth_fp16.safetensors",
      "url": "https://huggingface.co/comfyanonymous/ControlNet-v1-1_fp16_safetensors/resolve/main/control_v11f1p_sd15_depth_fp16.safetensors"
    },
    {
      "name": "ControlNet-v1-1 (inpaint; fp16)",
      "type": "controlnet",
      "base": "SD1.5",
      "save_path": "default",
      "description": "Safetensors/FP16 versions of the new ControlNet-v1-1 checkpoints (inpaint)",
      "reference": "https://huggingface.co/comfyanonymous/ControlNet-v1-1_fp16_safetensors",
      "filename": "control_v11p_sd15_inpaint_fp16.safetensors",
      "url": "https://huggingface.co/comfyanonymous/ControlNet-v1-1_fp16_safetensors/resolve/main/control_v11p_sd15_inpaint_fp16.safetensors"
    },
    {
      "name": "ControlNet-v1-1 (lineart; fp16)",
      "type": "controlnet",
      "base": "SD1.5",
      "save_path": "default",
      "description": "Safetensors/FP16 versions of the new ControlNet-v1-1 checkpoints (lineart)",
      "reference": "https://huggingface.co/comfyanonymous/ControlNet-v1-1_fp16_safetensors",
      "filename": "control_v11p_sd15_lineart_fp16.safetensors",
      "url": "https://huggingface.co/comfyanonymous/ControlNet-v1-1_fp16_safetensors/resolve/main/control_v11p_sd15_lineart_fp16.safetensors"
    },
    {
      "name": "ControlNet-v1-1 (mlsd; fp16)",
      "type": "controlnet",
      "base": "SD1.5",
      "save_path": "default",
      "description": "Safetensors/FP16 versions of the new ControlNet-v1-1 checkpoints (mlsd)",
      "reference": "https://huggingface.co/comfyanonymous/ControlNet-v1-1_fp16_safetensors",
      "filename": "control_v11p_sd15_mlsd_fp16.safetensors",
      "url": "https://huggingface.co/comfyanonymous/ControlNet-v1-1_fp16_safetensors/resolve/main/control_v11p_sd15_mlsd_fp16.safetensors"
    },
    {
      "name": "ControlNet-v1-1 (normalbae; fp16)",
      "type": "controlnet",
      "base": "SD1.5",
      "save_path": "default",
      "description": "Safetensors/FP16 versions of the new ControlNet-v1-1 checkpoints (normalbae)",
      "reference": "https://huggingface.co/comfyanonymous/ControlNet-v1-1_fp16_safetensors",
      "filename": "control_v11p_sd15_normalbae_fp16.safetensors",
      "url": "https://huggingface.co/comfyanonymous/ControlNet-v1-1_fp16_safetensors/resolve/main/control_v11p_sd15_normalbae_fp16.safetensors"
    },
    {
      "name": "ControlNet-v1-1 (openpose; fp16)",
      "type": "controlnet",
      "base": "SD1.5",
      "save_path": "default",
      "description": "Safetensors/FP16 versions of the new ControlNet-v1-1 checkpoints (openpose)",
      "reference": "https://huggingface.co/comfyanonymous/ControlNet-v1-1_fp16_safetensors",
      "filename": "control_v11p_sd15_openpose_fp16.safetensors",
      "url": "https://huggingface.co/comfyanonymous/ControlNet-v1-1_fp16_safetensors/resolve/main/control_v11p_sd15_openpose_fp16.safetensors"
    },
    {
      "name": "ControlNet-v1-1 (scribble; fp16)",
      "type": "controlnet",
      "base": "SD1.5",
      "save_path": "default",
      "description": "Safetensors/FP16 versions of the new ControlNet-v1-1 checkpoints (scribble)",
      "reference": "https://huggingface.co/comfyanonymous/ControlNet-v1-1_fp16_safetensors",
      "filename": "control_v11p_sd15_scribble_fp16.safetensors",
      "url": "https://huggingface.co/comfyanonymous/ControlNet-v1-1_fp16_safetensors/resolve/main/control_v11p_sd15_scribble_fp16.safetensors"
    },
    {
      "name": "ControlNet-v1-1 (seg; fp16)",
      "type": "controlnet",
      "base": "SD1.5",
      "save_path": "default",
      "description": "Safetensors/FP16 versions of the new ControlNet-v1-1 checkpoints (seg)",
      "reference": "https://huggingface.co/comfyanonymous/ControlNet-v1-1_fp16_safetensors",
      "filename": "control_v11p_sd15_seg_fp16.safetensors",
      "url": "https://huggingface.co/comfyanonymous/ControlNet-v1-1_fp16_safetensors/resolve/main/control_v11p_sd15_seg_fp16.safetensors"
    },
    {
      "name": "ControlNet-v1-1 (softedge; fp16)",
      "type": "controlnet",
      "base": "SD1.5",
      "save_path": "default",
      "description": "Safetensors/FP16 versions of the new ControlNet-v1-1 checkpoints (softedge)",
      "reference": "https://huggingface.co/comfyanonymous/ControlNet-v1-1_fp16_safetensors",
      "filename": "control_v11p_sd15_softedge_fp16.safetensors",
      "url": "https://huggingface.co/comfyanonymous/ControlNet-v1-1_fp16_safetensors/resolve/main/control_v11p_sd15_softedge_fp16.safetensors"
    },
    {
      "name": "ControlNet-v1-1 (anime; fp16)",
      "type": "controlnet",
      "base": "SD1.5",
      "save_path": "default",
      "description": "Safetensors/FP16 versions of the new ControlNet-v1-1 checkpoints (anime)",
      "reference": "https://huggingface.co/comfyanonymous/ControlNet-v1-1_fp16_safetensors",
      "filename": "control_v11p_sd15s2_lineart_anime_fp16.safetensors",
      "url": "https://huggingface.co/comfyanonymous/ControlNet-v1-1_fp16_safetensors/resolve/main/control_v11p_sd15s2_lineart_anime_fp16.safetensors"
    },
    {
      "name": "ControlNet-v1-1 (tile; fp16; v11u)",
      "type": "controlnet",
      "base": "SD1.5",
      "save_path": "default",
      "description": "Safetensors/FP16 versions of the new ControlNet-v1-1 checkpoints (tile) / v11u",
      "reference": "https://huggingface.co/comfyanonymous/ControlNet-v1-1_fp16_safetensors",
      "filename": "control_v11u_sd15_tile_fp16.safetensors",
      "url": "https://huggingface.co/comfyanonymous/ControlNet-v1-1_fp16_safetensors/resolve/main/control_v11u_sd15_tile_fp16.safetensors"
    },
    {
      "name": "ControlNet-v1-1 (tile; fp16; v11f1e)",
      "type": "controlnet",
      "base": "SD1.5",
      "save_path": "default",
      "description": "Safetensors/FP16 versions of the new ControlNet-v1-1 checkpoints (tile) / v11f1e\nYou need to this model for <B>Tiled Resample</B>",
      "reference": "https://huggingface.co/comfyanonymous/ControlNet-v1-1_fp16_safetensors",
      "filename": "control_v11f1e_sd15_tile_fp16.safetensors",
      "url": "https://huggingface.co/comfyanonymous/ControlNet-v1-1_fp16_safetensors/resolve/main/control_v11f1e_sd15_tile_fp16.safetensors"
    },
    {
      "name": "ControlNet-HandRefiner-pruned (inpaint-depth-hand; fp16)",
      "type": "controlnet",
      "base": "SD1.5",
      "save_path": "default",
      "description": "This inpaint-depth controlnet model is specialized for the hand refiner.",
      "reference": "https://huggingface.co/hr16/ControlNet-HandRefiner-pruned",
      "filename": "control_sd15_inpaint_depth_hand_fp16.safetensors",
      "url": "https://huggingface.co/hr16/ControlNet-HandRefiner-pruned/resolve/main/control_sd15_inpaint_depth_hand_fp16.safetensors"
    },
    {
      "name": "control_boxdepth_LooseControlfp16 (fp16)",
      "type": "controlnet",
      "base": "SD1.5",
      "save_path": "default",
      "description": "Loose ControlNet model",
      "reference": "https://huggingface.co/ioclab/LooseControl_WebUICombine",
      "filename": "control_boxdepth_LooseControlfp16.safetensors",
      "url": "https://huggingface.co/ioclab/LooseControl_WebUICombine/resolve/main/control_boxdepth_LooseControlfp16.safetensors"
    },
    {
      "name": "GLIGEN textbox (fp16; pruned)",
      "type": "gligen",
      "base": "SD1.5",
      "save_path": "default",
      "description": "GLIGEN textbox model",
      "reference": "https://huggingface.co/comfyanonymous/GLIGEN_pruned_safetensors",
      "filename": "gligen_sd14_textbox_pruned_fp16.safetensors",
      "url": "https://huggingface.co/comfyanonymous/GLIGEN_pruned_safetensors/resolve/main/gligen_sd14_textbox_pruned_fp16.safetensors"
    },
    {
      "name": "ViT-H SAM model",
      "type": "sam",
      "base": "SAM",
      "save_path": "sams",
      "description": "Segmenty Anything SAM model (ViT-H)",
      "reference": "https://github.com/facebookresearch/segment-anything#model-checkpoints",
      "filename": "sam_vit_h_4b8939.pth",
      "url": "https://dl.fbaipublicfiles.com/segment_anything/sam_vit_h_4b8939.pth"
    },
    {
      "name": "ViT-L SAM model",
      "type": "sam",
      "base": "SAM",
      "save_path": "sams",
      "description": "Segmenty Anything SAM model (ViT-L)",
      "reference": "https://github.com/facebookresearch/segment-anything#model-checkpoints",
      "filename": "sam_vit_l_0b3195.pth",
      "url": "https://dl.fbaipublicfiles.com/segment_anything/sam_vit_l_0b3195.pth"
    },
    {
      "name": "ViT-B SAM model",
      "type": "sam",
      "base": "SAM",
      "save_path": "sams",
      "description": "Segmenty Anything SAM model (ViT-B)",
      "reference": "https://github.com/facebookresearch/segment-anything#model-checkpoints",
      "filename": "sam_vit_b_01ec64.pth",
      "url": "https://dl.fbaipublicfiles.com/segment_anything/sam_vit_b_01ec64.pth"
    },
    {
      "name": "seecoder v1.0",
      "type": "seecoder",
      "base": "SEECODER",
      "save_path": "seecoders",
      "description": "SeeCoder model",
      "reference": "https://huggingface.co/shi-labs/prompt-free-diffusion/tree/main/pretrained/pfd/seecoder",
      "filename": "seecoder-v1-0.safetensors",
      "url": "https://huggingface.co/shi-labs/prompt-free-diffusion/resolve/main/pretrained/pfd/seecoder/seecoder-v1-0.safetensors"
    },
    {
      "name": "seecoder pa v1.0",
      "type": "seecoder",
      "base": "SEECODER",
      "save_path": "seecoders",
      "description": "SeeCoder model",
      "reference": "https://huggingface.co/shi-labs/prompt-free-diffusion/tree/main/pretrained/pfd/seecoder",
      "filename": "seecoder-pa-v1-0.safetensors",
      "url": "https://huggingface.co/shi-labs/prompt-free-diffusion/resolve/main/pretrained/pfd/seecoder/seecoder-pa-v1-0.safetensors"
    },
    {
      "name": "seecoder anime v1.0",
      "type": "seecoder",
      "base": "SEECODER",
      "save_path": "seecoders",
      "description": "SeeCoder model",
      "reference": "https://huggingface.co/shi-labs/prompt-free-diffusion/tree/main/pretrained/pfd/seecoder",
      "filename": "seecoder-anime-v1-0.safetensors",
      "url": "https://huggingface.co/shi-labs/prompt-free-diffusion/resolve/main/pretrained/pfd/seecoder/seecoder-anime-v1-0.safetensors"
    },
    {
      "name": "face_yolov8m (bbox)",
      "type": "Ultralytics",
      "base": "Ultralytics",
      "save_path": "ultralytics/bbox",
      "description": "These are the available models in the UltralyticsDetectorProvider of Impact Pack.",
      "reference": "https://huggingface.co/Bingsu/adetailer/tree/main",
      "filename": "face_yolov8m.pt",
      "url": "https://huggingface.co/Bingsu/adetailer/resolve/main/face_yolov8m.pt"
    },
    {
      "name": "face_yolov8n (bbox)",
      "type": "Ultralytics",
      "base": "Ultralytics",
      "save_path": "ultralytics/bbox",
      "description": "These are the available models in the UltralyticsDetectorProvider of Impact Pack.",
      "reference": "https://huggingface.co/Bingsu/adetailer/tree/main",
      "filename": "face_yolov8n.pt",
      "url": "https://huggingface.co/Bingsu/adetailer/resolve/main/face_yolov8n.pt"
    },
    {
      "name": "face_yolov8n_v2 (bbox)",
      "type": "Ultralytics",
      "base": "Ultralytics",
      "save_path": "ultralytics/bbox",
      "description": "These are the available models in the UltralyticsDetectorProvider of Impact Pack.",
      "reference": "https://huggingface.co/Bingsu/adetailer/tree/main",
      "filename": "face_yolov8n_v2.pt",
      "url": "https://huggingface.co/Bingsu/adetailer/resolve/main/face_yolov8n_v2.pt"
    },
    {
      "name": "face_yolov8s (bbox)",
      "type": "Ultralytics",
      "base": "Ultralytics",
      "save_path": "ultralytics/bbox",
      "description": "These are the available models in the UltralyticsDetectorProvider of Impact Pack.",
      "reference": "https://huggingface.co/Bingsu/adetailer/tree/main",
      "filename": "face_yolov8s.pt",
      "url": "https://huggingface.co/Bingsu/adetailer/resolve/main/face_yolov8s.pt"
    },
    {
      "name": "hand_yolov8n (bbox)",
      "type": "Ultralytics",
      "base": "Ultralytics",
      "save_path": "ultralytics/bbox",
      "description": "These are the available models in the UltralyticsDetectorProvider of Impact Pack.",
      "reference": "https://huggingface.co/Bingsu/adetailer/tree/main",
      "filename": "hand_yolov8n.pt",
      "url": "https://huggingface.co/Bingsu/adetailer/resolve/main/hand_yolov8n.pt"
    },
    {
      "name": "hand_yolov8s (bbox)",
      "type": "Ultralytics",
      "base": "Ultralytics",
      "save_path": "ultralytics/bbox",
      "description": "These are the available models in the UltralyticsDetectorProvider of Impact Pack.",
      "reference": "https://huggingface.co/Bingsu/adetailer/tree/main",
      "filename": "hand_yolov8s.pt",
      "url": "https://huggingface.co/Bingsu/adetailer/resolve/main/hand_yolov8s.pt"
    },
    {
      "name": "person_yolov8m (segm)",
      "type": "Ultralytics",
      "base": "Ultralytics",
      "save_path": "ultralytics/segm",
      "description": "These are the available models in the UltralyticsDetectorProvider of Impact Pack.",
      "reference": "https://huggingface.co/Bingsu/adetailer/tree/main",
      "filename": "person_yolov8m-seg.pt",
      "url": "https://huggingface.co/Bingsu/adetailer/resolve/main/person_yolov8m-seg.pt"
    },
    {
      "name": "person_yolov8n (segm)",
      "type": "Ultralytics",
      "base": "Ultralytics",
      "save_path": "ultralytics/segm",
      "description": "These are the available models in the UltralyticsDetectorProvider of Impact Pack.",
      "reference": "https://huggingface.co/Bingsu/adetailer/tree/main",
      "filename": "person_yolov8n-seg.pt",
      "url": "https://huggingface.co/Bingsu/adetailer/resolve/main/person_yolov8n-seg.pt"
    },
    {
      "name": "person_yolov8s (segm)",
      "type": "Ultralytics",
      "base": "Ultralytics",
      "save_path": "ultralytics/segm",
      "description": "These are the available models in the UltralyticsDetectorProvider of Impact Pack.",
      "reference": "https://huggingface.co/Bingsu/adetailer/tree/main",
      "filename": "person_yolov8s-seg.pt",
      "url": "https://huggingface.co/Bingsu/adetailer/resolve/main/person_yolov8s-seg.pt"
    },
    {
      "name": "deepfashion2_yolov8s (segm)",
      "type": "Ultralytics",
      "base": "Ultralytics",
      "save_path": "ultralytics/segm",
      "description": "These are the available models in the UltralyticsDetectorProvider of Impact Pack.",
      "reference": "https://huggingface.co/Bingsu/adetailer/tree/main",
      "filename": "deepfashion2_yolov8s-seg.pt",
      "url": "https://huggingface.co/Bingsu/adetailer/resolve/main/deepfashion2_yolov8s-seg.pt"
    },

    {
      "name": "face_yolov8m-seg_60.pt (segm)",
      "type": "Ultralytics",
      "base": "Ultralytics",
      "save_path": "ultralytics/segm",
      "description": "These are the available models in the UltralyticsDetectorProvider of Impact Pack.",
      "reference": "https://github.com/hben35096/assets/releases/tag/yolo8",
      "filename": "face_yolov8m-seg_60.pt",
      "url": "https://github.com/hben35096/assets/releases/download/yolo8/face_yolov8m-seg_60.pt"
    },
    {
      "name": "face_yolov8n-seg2_60.pt (segm)",
      "type": "Ultralytics",
      "base": "Ultralytics",
      "save_path": "ultralytics/segm",
      "description": "These are the available models in the UltralyticsDetectorProvider of Impact Pack.",
      "reference": "https://github.com/hben35096/assets/releases/tag/yolo8",
      "filename": "face_yolov8n-seg2_60.pt",
      "url": "https://github.com/hben35096/assets/releases/download/yolo8/face_yolov8n-seg2_60.pt"
    },
    {
      "name": "hair_yolov8n-seg_60.pt (segm)",
      "type": "Ultralytics",
      "base": "Ultralytics",
      "save_path": "ultralytics/segm",
      "description": "These are the available models in the UltralyticsDetectorProvider of Impact Pack.",
      "reference": "https://github.com/hben35096/assets/releases/tag/yolo8",
      "filename": "hair_yolov8n-seg_60.pt",
      "url": "https://github.com/hben35096/assets/releases/download/yolo8/hair_yolov8n-seg_60.pt"
    },
    {
      "name": "skin_yolov8m-seg_400.pt (segm)",
      "type": "Ultralytics",
      "base": "Ultralytics",
      "save_path": "ultralytics/segm",
      "description": "These are the available models in the UltralyticsDetectorProvider of Impact Pack.",
      "reference": "https://github.com/hben35096/assets/releases/tag/yolo8",
      "filename": "skin_yolov8m-seg_400.pt",
      "url": "https://github.com/hben35096/assets/releases/download/yolo8/skin_yolov8m-seg_400.pt"
    },
    {
      "name": "skin_yolov8n-seg_400.pt (segm)",
      "type": "Ultralytics",
      "base": "Ultralytics",
      "save_path": "ultralytics/segm",
      "description": "These are the available models in the UltralyticsDetectorProvider of Impact Pack.",
      "reference": "https://github.com/hben35096/assets/releases/tag/yolo8",
      "filename": "skin_yolov8n-seg_400.pt",
      "url": "https://github.com/hben35096/assets/releases/download/yolo8/skin_yolov8n-seg_400.pt"
    },
    {
      "name": "skin_yolov8n-seg_800.pt (segm)",
      "type": "Ultralytics",
      "base": "Ultralytics",
      "save_path": "ultralytics/segm",
      "description": "These are the available models in the UltralyticsDetectorProvider of Impact Pack.",
      "reference": "https://github.com/hben35096/assets/releases/tag/yolo8",
      "filename": "skin_yolov8n-seg_800.pt",
      "url": "https://github.com/hben35096/assets/releases/download/yolo8/skin_yolov8n-seg_800.pt"
    },

    {
      "name": "animatediff/mmd_sd_v14.ckpt (comfyui-animatediff) (Updated path)",
      "type": "animatediff",
      "base": "SD1.x",
      "save_path": "AnimateDiff",
      "description": "Pressing 'install' directly downloads the model from the ArtVentureX/AnimateDiff extension node.",
      "reference": "https://huggingface.co/guoyww/animatediff",
      "filename": "mm_sd_v14.ckpt",
      "url": "https://huggingface.co/guoyww/animatediff/resolve/main/mm_sd_v14.ckpt"
    },
    {
      "name": "animatediff/mm_sd_v15.ckpt (comfyui-animatediff) (Updated path)",
      "type": "animatediff",
      "base": "SD1.x",
      "save_path": "AnimateDiff",
      "description": "Pressing 'install' directly downloads the model from the ArtVentureX/AnimateDiff extension node.",
      "reference": "https://huggingface.co/guoyww/animatediff",
      "filename": "mm_sd_v15.ckpt",
      "url": "https://huggingface.co/guoyww/animatediff/resolve/main/mm_sd_v15.ckpt"
    },

    {
      "name": "animatediff/mmd_sd_v14.ckpt (ComfyUI-AnimateDiff-Evolved) (Updated path)",
      "type": "animatediff",
      "base": "SD1.x",
      "save_path": "animatediff_models",
      "description": "Pressing 'install' directly downloads the model from the Kosinkadink/ComfyUI-AnimateDiff-Evolved extension node.",
      "reference": "https://huggingface.co/guoyww/animatediff",
      "filename": "mm_sd_v14.ckpt",
      "url": "https://huggingface.co/guoyww/animatediff/resolve/main/mm_sd_v14.ckpt"
    },
    {
      "name": "animatediff/mm_sd_v15.ckpt (ComfyUI-AnimateDiff-Evolved) (Updated path)",
      "type": "animatediff",
      "base": "SD1.x",
      "save_path": "animatediff_models",
      "description": "Pressing 'install' directly downloads the model from the Kosinkadink/ComfyUI-AnimateDiff-Evolved extension node.",
      "reference": "https://huggingface.co/guoyww/animatediff",
      "filename": "mm_sd_v15.ckpt",
      "url": "https://huggingface.co/guoyww/animatediff/resolve/main/mm_sd_v15.ckpt"
    },
    {
      "name": "animatediff/mm_sd_v15_v2.ckpt (ComfyUI-AnimateDiff-Evolved) (Updated path)",
      "type": "animatediff",
      "base": "SD1.x",
      "save_path": "animatediff_models",
      "description": "Pressing 'install' directly downloads the model from the Kosinkadink/ComfyUI-AnimateDiff-Evolved extension node.",
      "reference": "https://huggingface.co/guoyww/animatediff",
      "filename": "mm_sd_v15_v2.ckpt",
      "url": "https://huggingface.co/guoyww/animatediff/resolve/main/mm_sd_v15_v2.ckpt"
    },
    {
      "name": "animatediff/v3_sd15_mm.ckpt (ComfyUI-AnimateDiff-Evolved) (Updated path)",
      "type": "animatediff",
      "base": "SD1.x",
      "save_path": "animatediff_models",
      "description": "Pressing 'install' directly downloads the model from the Kosinkadink/ComfyUI-AnimateDiff-Evolved extension node.",
      "reference": "https://huggingface.co/guoyww/animatediff",
      "filename": "v3_sd15_mm.ckpt",
      "url": "https://huggingface.co/guoyww/animatediff/resolve/main/v3_sd15_mm.ckpt"
    },

    {
      "name": "animatediff/mm_sdxl_v10_beta.ckpt (ComfyUI-AnimateDiff-Evolved) (Updated path)",
      "type": "animatediff",
      "base": "SDXL",
      "save_path": "animatediff_models",
      "description": "Pressing 'install' directly downloads the model from the Kosinkadink/ComfyUI-AnimateDiff-Evolved extension node.",
      "reference": "https://huggingface.co/guoyww/animatediff",
      "filename": "mm_sdxl_v10_beta.ckpt",
      "url": "https://huggingface.co/guoyww/animatediff/resolve/main/mm_sdxl_v10_beta.ckpt"
    },
    {
      "name": "AD_Stabilized_Motion/mm-Stabilized_high.pth (ComfyUI-AnimateDiff-Evolved) (Updated path)",
      "type": "animatediff",
      "base": "SD1.x",
      "save_path": "animatediff_models",
      "description": "Pressing 'install' directly downloads the model from the Kosinkadink/ComfyUI-AnimateDiff-Evolved extension node.",
      "reference": "https://huggingface.co/manshoety/AD_Stabilized_Motion",
      "filename": "mm-Stabilized_high.pth",
      "url": "https://huggingface.co/manshoety/AD_Stabilized_Motion/resolve/main/mm-Stabilized_high.pth"
    },
    {
      "name": "AD_Stabilized_Motion/mm-Stabilized_mid.pth (ComfyUI-AnimateDiff-Evolved) (Updated path)",
      "type": "animatediff",
      "base": "SD1.x",
      "save_path": "animatediff_models",
      "description": "Pressing 'install' directly downloads the model from the Kosinkadink/ComfyUI-AnimateDiff-Evolved extension node.",
      "reference": "https://huggingface.co/manshoety/AD_Stabilized_Motion",
      "filename": "mm-Stabilized_mid.pth",
      "url": "https://huggingface.co/manshoety/AD_Stabilized_Motion/resolve/main/mm-Stabilized_mid.pth"
    },
    {
      "name": "CiaraRowles/temporaldiff-v1-animatediff.ckpt (ComfyUI-AnimateDiff-Evolved) (Updated path)",
      "type": "animatediff",
      "base": "SD1.x",
      "save_path": "animatediff_models",
      "description": "Pressing 'install' directly downloads the model from the Kosinkadink/ComfyUI-AnimateDiff-Evolved extension node.",
      "reference": "https://huggingface.co/CiaraRowles/TemporalDiff",
      "filename": "temporaldiff-v1-animatediff.ckpt",
      "url": "https://huggingface.co/CiaraRowles/TemporalDiff/resolve/main/temporaldiff-v1-animatediff.ckpt"
    },

    {
      "name": "animatediff/v2_lora_PanLeft.ckpt (ComfyUI-AnimateDiff-Evolved) (Updated path)",
      "type": "motion lora",
      "base": "SD1.x",
      "save_path": "animatediff_motion_lora",
      "description": "Pressing 'install' directly downloads the model from the Kosinkadink/ComfyUI-AnimateDiff-Evolved extension node.",
      "reference": "https://huggingface.co/guoyww/animatediff",
      "filename": "v2_lora_PanLeft.ckpt",
      "url": "https://huggingface.co/guoyww/animatediff/resolve/main/v2_lora_PanLeft.ckpt"
    },
    {
      "name": "animatediff/v2_lora_PanRight.ckpt (ComfyUI-AnimateDiff-Evolved) (Updated path)",
      "type": "motion lora",
      "base": "SD1.x",
      "save_path": "animatediff_motion_lora",
      "description": "Pressing 'install' directly downloads the model from the Kosinkadink/ComfyUI-AnimateDiff-Evolved extension node.",
      "reference": "https://huggingface.co/guoyww/animatediff",
      "filename": "v2_lora_PanRight.ckpt",
      "url": "https://huggingface.co/guoyww/animatediff/resolve/main/v2_lora_PanRight.ckpt"
    },
    {
      "name": "animatediff/v2_lora_RollingAnticlockwise.ckpt (ComfyUI-AnimateDiff-Evolved) (Updated path)",
      "type": "motion lora",
      "base": "SD1.x",
      "save_path": "animatediff_motion_lora",
      "description": "Pressing 'install' directly downloads the model from the Kosinkadink/ComfyUI-AnimateDiff-Evolved extension node.",
      "reference": "https://huggingface.co/guoyww/animatediff",
      "filename": "v2_lora_RollingAnticlockwise.ckpt",
      "url": "https://huggingface.co/guoyww/animatediff/resolve/main/v2_lora_RollingAnticlockwise.ckpt"
    },
    {
      "name": "animatediff/v2_lora_RollingClockwise.ckpt (ComfyUI-AnimateDiff-Evolved) (Updated path)",
      "type": "motion lora",
      "base": "SD1.x",
      "save_path": "animatediff_motion_lora",
      "description": "Pressing 'install' directly downloads the model from the Kosinkadink/ComfyUI-AnimateDiff-Evolved extension node.",
      "reference": "https://huggingface.co/guoyww/animatediff",
      "filename": "v2_lora_RollingClockwise.ckpt",
      "url": "https://huggingface.co/guoyww/animatediff/resolve/main/v2_lora_RollingClockwise.ckpt"
    },
    {
      "name": "animatediff/v2_lora_TiltDown.ckpt (ComfyUI-AnimateDiff-Evolved) (Updated path)",
      "type": "motion lora",
      "base": "SD1.x",
      "save_path": "animatediff_motion_lora",
      "description": "Pressing 'install' directly downloads the model from the Kosinkadink/ComfyUI-AnimateDiff-Evolved extension node.",
      "reference": "https://huggingface.co/guoyww/animatediff",
      "filename": "v2_lora_TiltDown.ckpt",
      "url": "https://huggingface.co/guoyww/animatediff/resolve/main/v2_lora_TiltDown.ckpt"
    },
    {
      "name": "animatediff/v2_lora_TiltUp.ckpt (ComfyUI-AnimateDiff-Evolved) (Updated path)",
      "type": "motion lora",
      "base": "SD1.x",
      "save_path": "animatediff_motion_lora",
      "description": "Pressing 'install' directly downloads the model from the Kosinkadink/ComfyUI-AnimateDiff-Evolved extension node.",
      "reference": "https://huggingface.co/guoyww/animatediff",
      "filename": "v2_lora_TiltUp.ckpt",
      "url": "https://huggingface.co/guoyww/animatediff/resolve/main/v2_lora_TiltUp.ckpt"
    },
    {
      "name": "animatediff/v2_lora_ZoomIn.ckpt (ComfyUI-AnimateDiff-Evolved) (Updated path)",
      "type": "motion lora",
      "base": "SD1.x",
      "save_path": "animatediff_motion_lora",
      "description": "Pressing 'install' directly downloads the model from the Kosinkadink/ComfyUI-AnimateDiff-Evolved extension node.",
      "reference": "https://huggingface.co/guoyww/animatediff",
      "filename": "v2_lora_ZoomIn.ckpt",
      "url": "https://huggingface.co/guoyww/animatediff/resolve/main/v2_lora_ZoomIn.ckpt"
    },
    {
      "name": "animatediff/v2_lora_ZoomOut.ckpt (ComfyUI-AnimateDiff-Evolved) (Updated path)",
      "type": "motion lora",
      "base": "SD1.x",
      "save_path": "animatediff_motion_lora",
      "description": "Pressing 'install' directly downloads the model from the Kosinkadink/ComfyUI-AnimateDiff-Evolved extension node.",
      "reference": "https://huggingface.co/guoyww/animatediff",
      "filename": "v2_lora_ZoomOut.ckpt",
      "url": "https://huggingface.co/guoyww/animatediff/resolve/main/v2_lora_ZoomOut.ckpt"
    },
    {
      "name": "LongAnimatediff/lt_long_mm_32_frames.ckpt (ComfyUI-AnimateDiff-Evolved) (Updated path)",
      "type": "animatediff",
      "base": "SD1.x",
      "save_path": "animatediff_models",
      "description": "Pressing 'install' directly downloads the model from the Kosinkadink/ComfyUI-AnimateDiff-Evolved extension node.",
      "reference": "https://huggingface.co/Lightricks/LongAnimateDiff",
      "filename": "lt_long_mm_32_frames.ckpt",
      "url": "https://huggingface.co/Lightricks/LongAnimateDiff/resolve/main/lt_long_mm_32_frames.ckpt"
    },
    {
      "name": "LongAnimatediff/lt_long_mm_16_64_frames.ckpt (ComfyUI-AnimateDiff-Evolved) (Updated path)",
      "type": "animatediff",
      "base": "SD1.x",
      "save_path": "animatediff_models",
      "description": "Pressing 'install' directly downloads the model from the Kosinkadink/ComfyUI-AnimateDiff-Evolved extension node.",
      "reference": "https://huggingface.co/Lightricks/LongAnimateDiff",
      "filename": "lt_long_mm_16_64_frames.ckpt",
      "url": "https://huggingface.co/Lightricks/LongAnimateDiff/resolve/main/lt_long_mm_16_64_frames.ckpt"
    },
    {
      "name": "LongAnimatediff/lt_long_mm_16_64_frames_v1.1.ckpt (ComfyUI-AnimateDiff-Evolved) (Updated path)",
      "type": "animatediff",
      "base": "SD1.x",
      "save_path": "animatediff_models",
      "description": "Pressing 'install' directly downloads the model from the Kosinkadink/ComfyUI-AnimateDiff-Evolved extension node.",
      "reference": "https://huggingface.co/Lightricks/LongAnimateDiff",
      "filename": "lt_long_mm_16_64_frames_v1.1.ckpt",
      "url": "https://huggingface.co/Lightricks/LongAnimateDiff/resolve/main/lt_long_mm_16_64_frames_v1.1.ckpt"
    },

    
    {
      "name": "animatediff/v3_sd15_sparsectrl_rgb.ckpt (ComfyUI-AnimateDiff-Evolved)",
      "type": "controlnet",
      "base": "SD1.x",
      "save_path": "controlnet/SD1.5/animatediff",
      "description": "AnimateDiff SparseCtrl RGB ControlNet model",
      "reference": "https://huggingface.co/guoyww/animatediff",
      "filename": "v3_sd15_sparsectrl_rgb.ckpt",
      "url": "https://huggingface.co/guoyww/animatediff/resolve/main/v3_sd15_sparsectrl_rgb.ckpt"
    },
    {
      "name": "animatediff/v3_sd15_sparsectrl_scribble.ckpt",
      "type": "controlnet",
      "base": "SD1.x",
      "save_path": "controlnet/SD1.5/animatediff",
      "description": "AnimateDiff SparseCtrl Scribble ControlNet model",
      "reference": "https://huggingface.co/guoyww/animatediff",
      "filename": "v3_sd15_sparsectrl_scribble.ckpt",
      "url": "https://huggingface.co/guoyww/animatediff/resolve/main/v3_sd15_sparsectrl_scribble.ckpt"
    },
    {
      "name": "animatediff/v3_sd15_adapter.ckpt",
      "type": "lora",
      "base": "SD1.x",
      "save_path": "loras/SD1.5/animatediff",
      "description": "AnimateDiff Adapter LoRA (SD1.5)",
      "reference": "https://huggingface.co/guoyww/animatediff",
      "filename": "v3_sd15_adapter.ckpt",
      "url": "https://huggingface.co/guoyww/animatediff/resolve/main/v3_sd15_adapter.ckpt"
    },

    {
      "name": "TencentARC/motionctrl.pth",
      "type": "checkpoints",
      "base": "MotionCtrl",
      "save_path": "checkpoints/motionctrl",
      "description": "To use the ComfyUI-MotionCtrl extension, downloading this model is required.",
      "reference": "https://huggingface.co/TencentARC/MotionCtrl",
      "filename": "motionctrl.pth",
      "url": "https://huggingface.co/TencentARC/MotionCtrl/resolve/main/motionctrl.pth"
    },

    {
      "name": "ip-adapter_sd15.safetensors",
      "type": "IP-Adapter",
      "base": "SD1.5",
      "save_path": "ipadapter",
      "description": "You can use this model in the [a/ComfyUI IPAdapter plus](https://github.com/cubiq/ComfyUI_IPAdapter_plus) extension.",
      "reference": "https://huggingface.co/h94/IP-Adapter",
      "filename": "ip-adapter_sd15.safetensors",
      "url": "https://huggingface.co/h94/IP-Adapter/resolve/main/models/ip-adapter_sd15.safetensors"
    },
    {
      "name": "ip-adapter_sd15_light.safetensors",
      "type": "IP-Adapter",
      "base": "SD1.5",
      "save_path": "ipadapter",
      "description": "You can use this model in the [a/ComfyUI IPAdapter plus](https://github.com/cubiq/ComfyUI_IPAdapter_plus) extension.",
      "reference": "https://huggingface.co/h94/IP-Adapter",
      "filename": "ip-adapter_sd15_light.safetensors",
      "url": "https://huggingface.co/h94/IP-Adapter/resolve/main/models/ip-adapter_sd15_light.safetensors"
    },
    {
      "name": "ip-adapter_sd15_vit-G.safetensors",
      "type": "IP-Adapter",
      "base": "SD1.5",
      "save_path": "ipadapter",
      "description": "You can use this model in the [a/ComfyUI IPAdapter plus](https://github.com/cubiq/ComfyUI_IPAdapter_plus) extension.",
      "reference": "https://huggingface.co/h94/IP-Adapter",
      "filename": "ip-adapter_sd15_vit-G.safetensors",
      "url": "https://huggingface.co/h94/IP-Adapter/resolve/main/models/ip-adapter_sd15_vit-G.safetensors"
    },
    {
      "name": "ip-adapter-plus_sd15.safetensors",
      "type": "IP-Adapter",
      "base": "SD1.5",
      "save_path": "ipadapter",
      "description": "You can use this model in the [a/ComfyUI IPAdapter plus](https://github.com/cubiq/ComfyUI_IPAdapter_plus) extension.",
      "reference": "https://huggingface.co/h94/IP-Adapter",
      "filename": "ip-adapter-plus_sd15.safetensors",
      "url": "https://huggingface.co/h94/IP-Adapter/resolve/main/models/ip-adapter-plus_sd15.safetensors"
    },
    {
      "name": "ip-adapter-plus-face_sd15.safetensors",
      "type": "IP-Adapter",
      "base": "SD1.5",
      "save_path": "ipadapter",
      "description": "You can use this model in the [a/ComfyUI IPAdapter plus](https://github.com/cubiq/ComfyUI_IPAdapter_plus) extension.",
      "reference": "https://huggingface.co/h94/IP-Adapter",
      "filename": "ip-adapter-plus-face_sd15.safetensors",
      "url": "https://huggingface.co/h94/IP-Adapter/resolve/main/models/ip-adapter-plus-face_sd15.safetensors"
    },
    {
      "name": "ip-adapter-full-face_sd15.safetensors",
      "type": "IP-Adapter",
      "base": "SD1.5",
      "save_path": "ipadapter",
      "description": "You can use this model in the [a/ComfyUI IPAdapter plus](https://github.com/cubiq/ComfyUI_IPAdapter_plus) extension.",
      "reference": "https://huggingface.co/h94/IP-Adapter",
      "filename": "ip-adapter-full-face_sd15.safetensors",
      "url": "https://huggingface.co/h94/IP-Adapter/resolve/main/models/ip-adapter-full-face_sd15.safetensors"
    },
    {
      "name": "ip-adapter-faceid_sd15.bin",
      "type": "IP-Adapter",
      "base": "SD1.5",
      "save_path": "ipadapter",
      "description": "IP-Adapter-FaceID Model (SD1.5) [ipadapter]",
      "reference": "https://huggingface.co/h94/IP-Adapter-FaceID",
      "filename": "ip-adapter-faceid_sd15.bin",
      "url": "https://huggingface.co/h94/IP-Adapter-FaceID/resolve/main/ip-adapter-faceid_sd15.bin"
    },
    {
      "name": "ip-adapter-faceid-plus_sd15.bin",
      "type": "IP-Adapter",
      "base": "SD1.5",
      "save_path": "ipadapter",
      "description": "IP-Adapter-FaceID Plus Model (SD1.5) [ipadapter]",
      "reference": "https://huggingface.co/h94/IP-Adapter-FaceID",
      "filename": "ip-adapter-faceid-plus_sd15.bin",
      "url": "https://huggingface.co/h94/IP-Adapter-FaceID/resolve/main/ip-adapter-faceid-plus_sd15.bin"
    },
    {
      "name": "ip-adapter-faceid-portrait_sd15.bin",
      "type": "IP-Adapter",
      "base": "SD1.5",
      "save_path": "ipadapter",
      "description": "IP-Adapter-FaceID Portrait Model (SD1.5) [ipadapter]",
      "reference": "https://huggingface.co/h94/IP-Adapter-FaceID",
      "filename": "ip-adapter-faceid-portrait_sd15.bin",
      "url": "https://huggingface.co/h94/IP-Adapter-FaceID/resolve/main/ip-adapter-faceid-portrait_sd15.bin"
    },
    {
      "name": "ip-adapter-faceid_sdxl.bin",
      "type": "IP-Adapter",
      "base": "SD1.5",
      "save_path": "ipadapter",
      "description": "IP-Adapter-FaceID Model (SDXL) [ipadapter]",
      "reference": "https://huggingface.co/h94/IP-Adapter-FaceID",
      "filename": "ip-adapter-faceid_sdxl.bin",
      "url": "https://huggingface.co/h94/IP-Adapter-FaceID/resolve/main/ip-adapter-faceid_sdxl.bin"
    },
    {
      "name": "ip-adapter-faceid-plusv2_sdxl.bin",
      "type": "IP-Adapter",
      "base": "SD1.5",
      "save_path": "ipadapter",
      "description": "IP-Adapter-FaceID Plus Model (SDXL) [ipadapter]",
      "reference": "https://huggingface.co/h94/IP-Adapter-FaceID",
      "filename": "ip-adapter-faceid-plusv2_sdxl.bin",
      "url": "https://huggingface.co/h94/IP-Adapter-FaceID/resolve/main/ip-adapter-faceid-plusv2_sdxl.bin"
    },
    {
      "name": "ip-adapter-faceid_sd15_lora.safetensors",
      "type": "lora",
      "base": "SD1.5",
      "save_path": "loras/ipadapter",
      "description": "IP-Adapter-FaceID LoRA Model (SD1.5) [ipadapter]",
      "reference": "https://huggingface.co/h94/IP-Adapter-FaceID",
      "filename": "ip-adapter-faceid_sd15_lora.safetensors",
      "url": "https://huggingface.co/h94/IP-Adapter-FaceID/resolve/main/ip-adapter-faceid_sd15_lora.safetensors"
    },
    {
      "name": "ip-adapter-faceid-plus_sd15_lora.safetensors",
      "type": "lora",
      "base": "SD1.5",
      "save_path": "loras/ipadapter",
      "description": "IP-Adapter-FaceID Plus LoRA Model (SD1.5) [ipadapter]",
      "reference": "https://huggingface.co/h94/IP-Adapter-FaceID",
      "filename": "ip-adapter-faceid-plus_sd15_lora.safetensors",
      "url": "https://huggingface.co/h94/IP-Adapter-FaceID/resolve/main/ip-adapter-faceid-plus_sd15_lora.safetensors"
    },
    {
      "name": "ip-adapter-faceid-plusv2_sd15.bin",
      "type": "IP-Adapter",
      "base": "SD1.5",
      "save_path": "ipadapter",
      "description": "IP-Adapter-FaceID-Plus V2 Model (SD1.5) [ipadapter]",
      "reference": "https://huggingface.co/h94/IP-Adapter-FaceID",
      "filename": "ip-adapter-faceid-plusv2_sd15.bin",
      "url": "https://huggingface.co/h94/IP-Adapter-FaceID/resolve/main/ip-adapter-faceid-plusv2_sd15.bin"
    },
    {
      "name": "ip-adapter-faceid-plusv2_sd15_lora.safetensors",
      "type": "lora",
      "base": "SD1.5",
      "save_path": "loras/ipadapter",
      "description": "IP-Adapter-FaceID-Plus V2 LoRA Model (SD1.5) [ipadapter]",
      "reference": "https://huggingface.co/h94/IP-Adapter-FaceID",
      "filename": "ip-adapter-faceid-plusv2_sd15_lora.safetensors",
      "url": "https://huggingface.co/h94/IP-Adapter-FaceID/resolve/main/ip-adapter-faceid-plusv2_sd15_lora.safetensors"
    },
    {
      "name": "ip-adapter-faceid_sdxl_lora.safetensors",
      "type": "lora",
      "base": "SDXL",
      "save_path": "loras/ipadapter",
      "description": "IP-Adapter-FaceID LoRA Model (SDXL) [ipadapter]",
      "reference": "https://huggingface.co/h94/IP-Adapter-FaceID",
      "filename": "ip-adapter-faceid_sdxl_lora.safetensors",
      "url": "https://huggingface.co/h94/IP-Adapter-FaceID/resolve/main/ip-adapter-faceid_sdxl_lora.safetensors"
    },
    {
      "name": "ip-adapter-faceid-plusv2_sdxl_lora.safetensors",
      "type": "lora",
      "base": "SDXL",
      "save_path": "loras/ipadapter",
      "description": "IP-Adapter-FaceID-Plus V2 LoRA Model (SDXL) [ipadapter]",
      "reference": "https://huggingface.co/h94/IP-Adapter-FaceID",
      "filename": "ip-adapter-faceid-plusv2_sdxl_lora.safetensors",
      "url": "https://huggingface.co/h94/IP-Adapter-FaceID/resolve/main/ip-adapter-faceid-plusv2_sdxl_lora.safetensors"
    },
    {
      "name": "ip-adapter_sdxl.safetensors",
      "type": "IP-Adapter",
      "base": "SDXL",
      "save_path": "ipadapter",
      "description": "You can use this model in the [a/ComfyUI IPAdapter plus](https://github.com/cubiq/ComfyUI_IPAdapter_plus) extension.",
      "reference": "https://huggingface.co/h94/IP-Adapter",
      "filename": "ip-adapter_sdxl.safetensors",
      "url": "https://huggingface.co/h94/IP-Adapter/resolve/main/sdxl_models/ip-adapter_sdxl.safetensors"
    },
    {
      "name": "ip-adapter_sdxl_vit-h.safetensors",
      "type": "IP-Adapter",
      "base": "SDXL",
      "save_path": "ipadapter",
      "description": "This model requires the use of the SD1.5 encoder despite being for SDXL checkpoints [ipadapter]",
      "reference": "https://huggingface.co/h94/IP-Adapter",
      "filename": "ip-adapter_sdxl_vit-h.safetensors",
      "url": "https://huggingface.co/h94/IP-Adapter/resolve/main/sdxl_models/ip-adapter_sdxl_vit-h.safetensors"
    },
    {
      "name": "ip-adapter-plus_sdxl_vit-h.safetensors",
      "type": "IP-Adapter",
      "base": "SDXL",
      "save_path": "ipadapter",
      "description": "This model requires the use of the SD1.5 encoder despite being for SDXL checkpoints [ipadapter]",
      "reference": "https://huggingface.co/h94/IP-Adapter",
      "filename": "ip-adapter-plus_sdxl_vit-h.safetensors",
      "url": "https://huggingface.co/h94/IP-Adapter/resolve/main/sdxl_models/ip-adapter-plus_sdxl_vit-h.safetensors"
    },
    {
      "name": "ip-adapter-plus-face_sdxl_vit-h.safetensors",
      "type": "IP-Adapter",
      "base": "SDXL",
      "save_path": "ipadapter",
      "description": "This model requires the use of the SD1.5 encoder despite being for SDXL checkpoints [ipadapter]",
      "reference": "https://huggingface.co/h94/IP-Adapter",
      "filename": "ip-adapter-plus-face_sdxl_vit-h.safetensors",
      "url": "https://huggingface.co/h94/IP-Adapter/resolve/main/sdxl_models/ip-adapter-plus-face_sdxl_vit-h.safetensors"
    },

    {
      "name": "pfg-novel-n10.pt",
      "type": "PFG",
      "base": "SD1.5",
      "save_path": "custom_nodes/pfg-ComfyUI/models",
      "description": "Pressing 'install' directly downloads the model from the pfg-ComfyUI/models extension node. (Note: Requires ComfyUI-Manager V0.24 or above)",
      "reference": "https://huggingface.co/furusu/PFG",
      "filename": "pfg-novel-n10.pt",
      "url": "https://huggingface.co/furusu/PFG/resolve/main/pfg-novel-n10.pt"
    },
    {
      "name": "pfg-wd14-n10.pt",
      "type": "PFG",
      "base": "SD1.5",
      "save_path": "custom_nodes/pfg-ComfyUI/models",
      "description": "Pressing 'install' directly downloads the model from the pfg-ComfyUI/models extension node. (Note: Requires ComfyUI-Manager V0.24 or above)",
      "reference": "https://huggingface.co/furusu/PFG",
      "filename": "pfg-wd14-n10.pt",
      "url": "https://huggingface.co/furusu/PFG/resolve/main/pfg-wd14-n10.pt"
    },
    {
      "name": "pfg-wd15beta2-n10.pt",
      "type": "PFG",
      "base": "SD1.5",
      "save_path": "custom_nodes/pfg-ComfyUI/models",
      "description": "Pressing 'install' directly downloads the model from the pfg-ComfyUI/models extension node. (Note: Requires ComfyUI-Manager V0.24 or above)",
      "reference": "https://huggingface.co/furusu/PFG",
      "filename": "pfg-wd15beta2-n10.pt",
      "url": "https://huggingface.co/furusu/PFG/resolve/main/pfg-wd15beta2-n10.pt"
    },
    {
      "name": "GFPGANv1.4.pth",
      "type": "GFPGAN",
      "base": "GFPGAN",
      "save_path": "facerestore_models",
      "description": "Face Restoration Models. Download the model required for using the 'Facerestore CF (Code Former)' custom node.",
      "reference": "https://github.com/TencentARC/GFPGAN/releases",
      "filename": "GFPGANv1.4.pth",
      "url": "https://github.com/TencentARC/GFPGAN/releases/download/v1.3.4/GFPGANv1.4.pth"
    },
    {
      "name": "codeformer.pth",
      "type": "CodeFormer",
      "base": "CodeFormer",
      "save_path": "facerestore_models",
      "description": "Face Restoration Models. Download the model required for using the 'Facerestore CF (Code Former)' custom node.",
      "reference": "https://github.com/sczhou/CodeFormer/releases",
      "filename": "codeformer.pth",
      "url": "https://github.com/sczhou/CodeFormer/releases/download/v0.1.0/codeformer.pth"
    },
    {
      "name": "detection_Resnet50_Final.pth",
      "type": "facexlib",
      "base": "facexlib",
      "save_path": "facerestore_models",
      "description": "Face Detection Models. Download the model required for using the 'Facerestore CF (Code Former)' custom node.",
      "reference": "https://github.com/xinntao/facexlib",
      "filename": "detection_Resnet50_Final.pth",
      "url": "https://github.com/xinntao/facexlib/releases/download/v0.1.0/detection_Resnet50_Final.pth"
    },
    {
      "name": "detection_mobilenet0.25_Final.pth",
      "type": "facexlib",
      "base": "facexlib",
      "save_path": "facerestore_models",
      "description": "Face Detection Models. Download the model required for using the 'Facerestore CF (Code Former)' custom node.",
      "reference": "https://github.com/xinntao/facexlib",
      "filename": "detection_mobilenet0.25_Final.pth",
      "url": "https://github.com/xinntao/facexlib/releases/download/v0.1.0/detection_mobilenet0.25_Final.pth"
    },
    {
      "name": "yolov5l-face.pth",
      "type": "facexlib",
      "base": "facexlib",
      "save_path": "facedetection",
      "description": "Face Detection Models. Download the model required for using the 'Facerestore CF (Code Former)' custom node.",
      "reference": "https://github.com/xinntao/facexlib",
      "filename": "yolov5l-face.pth",
      "url": "https://github.com/sczhou/CodeFormer/releases/download/v0.1.0/yolov5l-face.pth"
    },
    {
      "name": "yolov5n-face.pth",
      "type": "facexlib",
      "base": "facexlib",
      "save_path": "facedetection",
      "description": "Face Detection Models. Download the model required for using the 'Facerestore CF (Code Former)' custom node.",
      "reference": "https://github.com/xinntao/facexlib",
      "filename": "yolov5n-face.pth",
      "url": "https://github.com/sczhou/CodeFormer/releases/download/v0.1.0/yolov5n-face.pth"
    },
    {
      "name": "photomaker-v1.bin",
      "type": "photomaker",
      "base": "SDXL",
      "save_path": "photomaker",
      "description": "PhotoMaker model. This model is compatible with SDXL.",
      "reference": "https://huggingface.co/TencentARC/PhotoMaker",
      "filename": "photomaker-v1.bin",
      "url": "https://huggingface.co/TencentARC/PhotoMaker/resolve/main/photomaker-v1.bin"
    },
    {
      "name": "1k3d68.onnx",
      "type": "insightface",
      "base": "inswapper",
      "save_path": "insightface/models/antelopev2",
      "description": "Antelopev2 1k3d68.onnx model for InstantId. (InstantId needs all Antelopev2 models)",
      "reference": "https://github.com/cubiq/ComfyUI_InstantID#installation",
      "filename": "1k3d68.onnx",
      "url": "https://huggingface.co/MonsterMMORPG/tools/resolve/main/1k3d68.onnx"
    },
    {
      "name": "2d106det.onnx",
      "type": "insightface",
      "base": "inswapper",
      "save_path": "insightface/models/antelopev2",
      "description": "Antelopev2 2d106det.onnx model for InstantId. (InstantId needs all Antelopev2 models)",
      "reference": "https://github.com/cubiq/ComfyUI_InstantID#installation",
      "filename": "2d106det.onnx",
      "url": "https://huggingface.co/MonsterMMORPG/tools/resolve/main/2d106det.onnx"
    },
    {
      "name": "genderage.onnx",
      "type": "insightface",
      "base": "inswapper",
      "save_path": "insightface/models/antelopev2",
      "description": "Antelopev2 genderage.onnx model for InstantId. (InstantId needs all Antelopev2 models)",
      "reference": "https://github.com/cubiq/ComfyUI_InstantID#installation",
      "filename": "genderage.onnx",
      "url": "https://huggingface.co/MonsterMMORPG/tools/resolve/main/genderage.onnx"
    },
    {
      "name": "glintr100.onnx",
      "type": "insightface",
      "base": "inswapper",
      "save_path": "insightface/models/antelopev2",
      "description": "Antelopev2 glintr100.onnx model for InstantId. (InstantId needs all Antelopev2 models)",
      "reference": "https://github.com/cubiq/ComfyUI_InstantID#installation",
      "filename": "glintr100.onnx",
      "url": "https://huggingface.co/MonsterMMORPG/tools/resolve/main/glintr100.onnx"
    },
    {
      "name": "scrfd_10g_bnkps.onnx",
      "type": "insightface",
      "base": "inswapper",
      "save_path": "insightface/models/antelopev2",
      "description": "Antelopev2 scrfd_10g_bnkps.onnx model for InstantId. (InstantId needs all Antelopev2 models)",
      "reference": "https://github.com/cubiq/ComfyUI_InstantID#installation",
      "filename": "scrfd_10g_bnkps.onnx",
      "url": "https://huggingface.co/MonsterMMORPG/tools/resolve/main/scrfd_10g_bnkps.onnx"
    },
    {
      "name": "ip-adapter.bin",
      "type": "instantid",
      "base": "SDXL",
      "save_path": "instantid",
      "description": "InstantId main model based on IpAdapter",
      "reference": "https://huggingface.co/InstantX/InstantID",
      "filename": "ip-adapter.bin",
      "url": "https://huggingface.co/InstantX/InstantID/resolve/main/ip-adapter.bin"
    },
    {
      "name": "diffusion_pytorch_model.safetensors",
      "type": "controlnet",
      "base": "SDXL",
      "save_path": "controlnet/instantid",
      "description": "InstantId controlnet model",
      "reference": "https://huggingface.co/InstantX/InstantID",
      "filename": "diffusion_pytorch_model.safetensors",
      "url": "https://huggingface.co/InstantX/InstantID/resolve/main/ControlNetModel/diffusion_pytorch_model.safetensors"
    },

    {
      "name": "efficient_sam_s_cpu.jit [ComfyUI-YoloWorld-EfficientSAM]",
      "type": "efficient_sam",
      "base": "efficient_sam",
      "save_path": "custom_nodes/ComfyUI-YoloWorld-EfficientSAM",
      "description": "Install efficient_sam_s_cpu.jit into ComfyUI-YoloWorld-EfficientSAM",
      "reference": "https://huggingface.co/camenduru/YoloWorld-EfficientSAM/tree/main",
      "filename": "efficient_sam_s_cpu.jit",
      "url": "https://huggingface.co/camenduru/YoloWorld-EfficientSAM/resolve/main/efficient_sam_s_cpu.jit"
    },
    {
      "name": "efficient_sam_s_gpu.jit [ComfyUI-YoloWorld-EfficientSAM]",
      "type": "efficient_sam",
      "base": "efficient_sam",
      "save_path": "custom_nodes/ComfyUI-YoloWorld-EfficientSAM",
      "description": "Install efficient_sam_s_gpu.jit into ComfyUI-YoloWorld-EfficientSAM",
      "reference": "https://huggingface.co/camenduru/YoloWorld-EfficientSAM/tree/main",
      "filename": "efficient_sam_s_gpu.jit",
      "url": "https://huggingface.co/camenduru/YoloWorld-EfficientSAM/resolve/main/efficient_sam_s_gpu.jit"
    },

    {
      "name": "shape_predictor_68_face_landmarks.dat [Face Analysis]",
      "type": "Shape Predictor",
      "base": "DLIB",
      "save_path": "custom_nodes/ComfyUI_FaceAnalysis/dlib",
      "description": "To use the Face Analysis for ComfyUI custom node, installation of this model is needed.",
      "reference": "https://huggingface.co/matt3ounstable/dlib_predictor_recognition/tree/main",
      "filename": "shape_predictor_68_face_landmarks.dat",
      "url": "https://huggingface.co/matt3ounstable/dlib_predictor_recognition/resolve/main/shape_predictor_68_face_landmarks.dat"
    },
    {
      "name": "dlib_face_recognition_resnet_model_v1.dat [Face Analysis]",
      "type": "Face Recognition",
      "base": "DLIB",
      "save_path": "custom_nodes/ComfyUI_FaceAnalysis/dlib",
      "description": "To use the Face Analysis for ComfyUI custom node, installation of this model is needed.",
      "reference": "https://huggingface.co/matt3ounstable/dlib_predictor_recognition/tree/main",
      "filename": "dlib_face_recognition_resnet_model_v1.dat",
      "url": "https://huggingface.co/matt3ounstable/dlib_predictor_recognition/resolve/main/dlib_face_recognition_resnet_model_v1.dat"
    },
    {
      "name": "InstanceDiffusion/fusers",
      "type": "InstanceDiffusion",
      "base": "SD1.5",
      "save_path": "instance_models/fuser_models",
      "description": "Fusers checkpoints for multi-object prompting with InstanceDiffusion.",
      "reference": "https://huggingface.co/logtd/instance_diffusion",
      "filename": "fusers.ckpt",
      "url": "https://huggingface.co/logtd/instance_diffusion/resolve/main/fusers.ckpt"
    },
    {
      "name": "InstanceDiffusion/position_net",
      "type": "InstanceDiffusion",
      "base": "SD1.5",
      "save_path": "instance_models/positionnet_models",
      "description": "PositionNet checkpoints for multi-object prompting with InstanceDiffusion.",
      "reference": "https://huggingface.co/logtd/instance_diffusion",
      "filename": "position_net.ckpt",
      "url": "https://huggingface.co/logtd/instance_diffusion/resolve/main/position_net.ckpt"
    },
    {
      "name": "InstanceDiffusion/scaleu",
      "type": "InstanceDiffusion",
      "base": "SD1.5",
      "save_path": "instance_models/scaleu_models",
      "description": "ScaleU checkpoints for multi-object prompting with InstanceDiffusion.",
      "reference": "https://huggingface.co/logtd/instance_diffusion",
      "filename": "scaleu.ckpt",
      "url": "https://huggingface.co/logtd/instance_diffusion/resolve/main/scaleu.ckpt"
    },
    {
      "name": "1k3d68.onnx",
      "type": "insightface",
      "base": "inswapper",
      "save_path": "insightface/models/buffalo_l",
      "description": "Buffalo_l 1k3d68.onnx model for IpAdapterPlus",
      "reference": "https://github.com/cubiq/ComfyUI_IPAdapter_plus?tab=readme-ov-file#faceid",
      "filename": "1k3d68.onnx",
      "url": "https://huggingface.co/public-data/insightface/resolve/main/models/buffalo_l/1k3d68.onnx"
    },
    {
      "name": "2d106det.onnx",
      "type": "insightface",
      "base": "inswapper",
      "save_path": "insightface/models/buffalo_l",
      "description": "Buffalo_l 2d106det.onnx model for IpAdapterPlus",
      "reference": "https://github.com/cubiq/ComfyUI_IPAdapter_plus?tab=readme-ov-file#faceid",
      "filename": "2d106det.onnx",
      "url": "https://huggingface.co/public-data/insightface/resolve/main/models/buffalo_l/2d106det.onnx"
    },
    {
      "name": "det_10g.onnx",
      "type": "insightface",
      "base": "inswapper",
      "save_path": "insightface/models/buffalo_l",
      "description": "Buffalo_l det_10g.onnx model for IpAdapterPlus",
      "reference": "https://github.com/cubiq/ComfyUI_IPAdapter_plus?tab=readme-ov-file#faceid",
      "filename": "det_10g.onnx",
      "url": "https://huggingface.co/public-data/insightface/resolve/main/models/buffalo_l/det_10g.onnx"
    },
    {
      "name": "genderage.onnx",
      "type": "insightface",
      "base": "inswapper",
      "save_path": "insightface/models/buffalo_l",
      "description": "Buffalo_l genderage.onnx model for IpAdapterPlus",
      "reference": "https://github.com/cubiq/ComfyUI_IPAdapter_plus?tab=readme-ov-file#faceid",
      "filename": "genderage.onnx",
      "url": "https://huggingface.co/public-data/insightface/resolve/main/models/buffalo_l/genderage.onnx"
    },
    {
      "name": "w600k_r50.onnx",
      "type": "insightface",
      "base": "inswapper",
      "save_path": "insightface/models/buffalo_l",
      "description": "Buffalo_l w600k_r50.onnx model for IpAdapterPlus",
      "reference": "https://github.com/cubiq/ComfyUI_IPAdapter_plus?tab=readme-ov-file#faceid",
      "filename": "w600k_r50.onnx",
      "url": "https://huggingface.co/public-data/insightface/resolve/main/models/buffalo_l/w600k_r50.onnx"
    },
    {
        "name": "BLIP ImageCaption (COCO) w/ ViT-B and CapFilt-L",
        "type": "BLIP_MODEL",
        "base": "blip_model",
        "save_path": "blip",
        "description": "BLIP ImageCaption (COCO) w/ ViT-B and CapFilt-L",
        "reference": "https://github.com/salesforce/BLIP",
        "filename": "model_base_capfilt_large.pth",
        "url": "https://storage.googleapis.com/sfr-vision-language-research/BLIP/models/model_base_capfilt_large.pth"
    },
    {
        "name": "GroundingDINO SwinT OGC - Model",
        "type": "GroundingDINO",
        "base": "DINO",
        "save_path": "groundingdino",
        "description": "GroundingDINO SwinT OGC Model",
        "reference": "https://huggingface.co/ShilongLiu/GroundingDINO",
        "filename": "groundingdino_swint_ogc.pth",
        "url": "https://huggingface.co/ShilongLiu/GroundingDINO/resolve/main/groundingdino_swint_ogc.pth"
    },
    {
        "name": "GroundingDINO SwinT OGC - CFG File",
        "type": "GroundingDINO",
        "base": "DINO",
        "save_path": "groundingdino",
        "description": "GroundingDINO SwinT OGC CFG File",
        "reference": "https://huggingface.co/ShilongLiu/GroundingDINO/resolve/main/GroundingDINO_SwinT_OGC.cfg.py",
        "filename": "GroundingDINO_SwinT_OGC.cfg.py",
        "url": "https://huggingface.co/ShilongLiu/GroundingDINO/raw/main/GroundingDINO_SwinT_OGC.cfg.py"
    },
    {
        "name": "ViT-H SAM model",
        "type": "sam",
        "base": "SAM",
        "save_path": "sams",
        "description": "Segmenty Anything SAM model (ViT-H)",
        "reference": "https://github.com/facebookresearch/segment-anything#model-checkpoints",
        "filename": "sam_vit_h_4b8939.pth",
        "url": "https://dl.fbaipublicfiles.com/segment_anything/sam_vit_h_4b8939.pth"
    },
    {
        "name": "ViT-L SAM model",
        "type": "sam",
        "base": "SAM",
        "save_path": "sams",
        "description": "Segmenty Anything SAM model (ViT-L)",
        "reference": "https://github.com/facebookresearch/segment-anything#model-checkpoints",
        "filename": "sam_vit_l_0b3195.pth",
        "url": "https://dl.fbaipublicfiles.com/segment_anything/sam_vit_l_0b3195.pth"
    },
    {
        "name": "MobileSAM",
        "type": "sam",
        "base": "SAM",
        "save_path": "sams",
        "description": "MobileSAM",
        "reference": "https://github.com/ChaoningZhang/MobileSAM/",
        "filename": "mobile_sam.pt",
        "url": "https://github.com/ChaoningZhang/MobileSAM/blob/master/weights/mobile_sam.pt"
    },
    {
      "name": "DynamiCrafter 1024 bf16 safetensors",
      "type": "checkpoints",
      "base": "DynamiCrafter",
      "save_path": "checkpoints/dynamicrafter",
      "description": "DynamiCrafter image2video model 1024x575", 
      "reference": "https://huggingface.co/Kijai/DynamiCrafter_pruned/",
      "filename": "dynamicrafter_1024_v1_bf16.safetensors",
      "url": "https://huggingface.co/Kijai/DynamiCrafter_pruned/resolve/main/dynamicrafter_1024_v1_bf16.safetensors"
    },
    {
      "name": "DynamiCrafter 512 interpolation bf16 safetensors",
      "type": "checkpoints",
      "base": "DynamiCrafter",
      "save_path": "checkpoints/dynamicrafter",
      "description": "DynamiCrafter image2video interpolation model 512", 
      "reference": "https://huggingface.co/Kijai/DynamiCrafter_pruned/",
      "filename": "dynamicrafter_512_interp_v1_bf16.safetensors",
      "url": "https://huggingface.co/Kijai/DynamiCrafter_pruned/resolve/main/dynamicrafter_512_interp_v1_bf16.safetensors"
    },
    {
<<<<<<< HEAD
      "name": "Depth-FM-v1 fp16 safetensors",
      "type": "checkpoints",
      "base": "Depth-FM",
      "save_path": "checkpoints/depthfm",
      "description": "Depth-FM monocular depth estimation model", 
      "reference": "https://huggingface.co/Kijai/depth-fm-pruned",
      "filename": "depthfm-v1_fp16.safetensors",
      "url": "https://huggingface.co/Kijai/depth-fm-pruned/resolve/main/depthfm-v1_fp16.safetensors"
    },
    {
      "name": "Depth-FM-v1 fp32 safetensors",
      "type": "checkpoints",
      "base": "Depth-FM",
      "save_path": "checkpoints/depthfm",
      "description": "Depth-FM monocular depth estimation model", 
      "reference": "https://huggingface.co/Kijai/depth-fm-pruned",
      "filename": "depthfm-v1_fp32.safetensors",
      "url": "https://huggingface.co/Kijai/depth-fm-pruned/resolve/main/depthfm-v1_fp32.safetensors"
=======
      "name": "monster-labs - Controlnet QR Code Monster v1 For SDXL",
      "type": "controlnet",
      "base": "SDXL",
      "save_path": "default",
      "description": "monster-labs - Controlnet QR Code Monster v1 For SDXL", 
      "reference": "https://huggingface.co/monster-labs/control_v1p_sdxl_qrcode_monster",
      "filename": "control_v1p_sdxl_qrcode_monster.safetensors",
      "url": "https://huggingface.co/monster-labs/control_v1p_sdxl_qrcode_monster/resolve/main/diffusion_pytorch_model.safetensors"
>>>>>>> 25b77149
    }
  ]
}<|MERGE_RESOLUTION|>--- conflicted
+++ resolved
@@ -2351,7 +2351,16 @@
       "url": "https://huggingface.co/Kijai/DynamiCrafter_pruned/resolve/main/dynamicrafter_512_interp_v1_bf16.safetensors"
     },
     {
-<<<<<<< HEAD
+      "name": "monster-labs - Controlnet QR Code Monster v1 For SDXL",
+      "type": "controlnet",
+      "base": "SDXL",
+      "save_path": "default",
+      "description": "monster-labs - Controlnet QR Code Monster v1 For SDXL", 
+      "reference": "https://huggingface.co/monster-labs/control_v1p_sdxl_qrcode_monster",
+      "filename": "control_v1p_sdxl_qrcode_monster.safetensors",
+      "url": "https://huggingface.co/monster-labs/control_v1p_sdxl_qrcode_monster/resolve/main/diffusion_pytorch_model.safetensors"
+    },
+    {
       "name": "Depth-FM-v1 fp16 safetensors",
       "type": "checkpoints",
       "base": "Depth-FM",
@@ -2370,16 +2379,6 @@
       "reference": "https://huggingface.co/Kijai/depth-fm-pruned",
       "filename": "depthfm-v1_fp32.safetensors",
       "url": "https://huggingface.co/Kijai/depth-fm-pruned/resolve/main/depthfm-v1_fp32.safetensors"
-=======
-      "name": "monster-labs - Controlnet QR Code Monster v1 For SDXL",
-      "type": "controlnet",
-      "base": "SDXL",
-      "save_path": "default",
-      "description": "monster-labs - Controlnet QR Code Monster v1 For SDXL", 
-      "reference": "https://huggingface.co/monster-labs/control_v1p_sdxl_qrcode_monster",
-      "filename": "control_v1p_sdxl_qrcode_monster.safetensors",
-      "url": "https://huggingface.co/monster-labs/control_v1p_sdxl_qrcode_monster/resolve/main/diffusion_pytorch_model.safetensors"
->>>>>>> 25b77149
     }
   ]
 }