--- conflicted
+++ resolved
@@ -2171,7 +2171,6 @@
       "url": "https://huggingface.co/public-data/insightface/resolve/main/models/buffalo_l/w600k_r50.onnx"
     },
     {
-<<<<<<< HEAD
         "name": "BLIP ImageCaption (COCO) w/ ViT-B and CapFilt-L",
         "type": "BLIP_MODEL",
         "base": "blip_model",
@@ -2180,7 +2179,7 @@
         "reference": "https://github.com/salesforce/BLIP",
         "filename": "model_base_capfilt_large.pth",
         "url": "https://storage.googleapis.com/sfr-vision-language-research/BLIP/models/model_base_capfilt_large.pth"
-=======
+    },
         "name": "GroundingDINO SwinT OGC - Model",
         "type": "GroundingDINO",
         "base": "DINO",
@@ -2199,7 +2198,6 @@
         "reference": "https://huggingface.co/ShilongLiu/GroundingDINO/resolve/main/GroundingDINO_SwinT_OGC.cfg.py",
         "filename": "GroundingDINO_SwinT_OGC.cfg.py",
         "url": "https://huggingface.co/ShilongLiu/GroundingDINO/raw/main/GroundingDINO_SwinT_OGC.cfg.py"
->>>>>>> e47b098e
     }
   ]
 }