--- conflicted
+++ resolved
@@ -860,15 +860,7 @@
 
     res = core.unified_manager.unified_fix(node_name, node_ver)
 
-<<<<<<< HEAD
     if res.result:
-=======
-    # HOTFIX: force downgrade to numpy<2
-    install_cmd = [sys.executable, "-m", "pip", "install", "numpy<2"]
-    core.try_install_script(json_data['files'][0], ".", install_cmd)
-
-    if res:
->>>>>>> 75381692
         print(f"After restarting ComfyUI, please refresh the browser.")
         return web.json_response({}, content_type='application/json')
 
@@ -1307,131 +1299,6 @@
         return web.Response(status=400)
 
 
-<<<<<<< HEAD
-@routes.get("/manager/share_option")
-async def share_option(request):
-    if "value" in request.rel_url.query:
-        core.get_config()['share_option'] = request.rel_url.query['value']
-        core.write_config()
-    else:
-        return web.Response(text=core.get_config()['share_option'], status=200)
-
-    return web.Response(status=200)
-
-
-def get_openart_auth():
-    if not os.path.exists(os.path.join(core.comfyui_manager_path, ".openart_key")):
-        return None
-    try:
-        with open(os.path.join(core.comfyui_manager_path, ".openart_key"), "r") as f:
-            openart_key = f.read().strip()
-        return openart_key if openart_key else None
-    except:
-        return None
-
-
-def get_matrix_auth():
-    if not os.path.exists(os.path.join(core.comfyui_manager_path, "matrix_auth")):
-        return None
-    try:
-        with open(os.path.join(core.comfyui_manager_path, "matrix_auth"), "r") as f:
-            matrix_auth = f.read()
-            homeserver, username, password = matrix_auth.strip().split("\n")
-            if not homeserver or not username or not password:
-                return None
-        return {
-            "homeserver": homeserver,
-            "username": username,
-            "password": password,
-        }
-    except:
-        return None
-
-
-def get_comfyworkflows_auth():
-    if not os.path.exists(os.path.join(core.comfyui_manager_path, "comfyworkflows_sharekey")):
-        return None
-    try:
-        with open(os.path.join(core.comfyui_manager_path, "comfyworkflows_sharekey"), "r") as f:
-            share_key = f.read()
-            if not share_key.strip():
-                return None
-        return share_key
-    except:
-        return None
-
-
-def get_youml_settings():
-    if not os.path.exists(os.path.join(core.comfyui_manager_path, ".youml")):
-        return None
-    try:
-        with open(os.path.join(core.comfyui_manager_path, ".youml"), "r") as f:
-            youml_settings = f.read().strip()
-        return youml_settings if youml_settings else None
-    except:
-        return None
-
-
-def set_youml_settings(settings):
-    with open(os.path.join(core.comfyui_manager_path, ".youml"), "w") as f:
-        f.write(settings)
-
-
-@routes.get("/manager/get_openart_auth")
-async def api_get_openart_auth(request):
-    # print("Getting stored Matrix credentials...")
-    openart_key = get_openart_auth()
-    if not openart_key:
-        return web.Response(status=404)
-    return web.json_response({"openart_key": openart_key})
-
-
-@routes.post("/manager/set_openart_auth")
-async def api_set_openart_auth(request):
-    json_data = await request.json()
-    openart_key = json_data['openart_key']
-    with open(os.path.join(core.comfyui_manager_path, ".openart_key"), "w") as f:
-        f.write(openart_key)
-    return web.Response(status=200)
-
-
-@routes.get("/manager/get_matrix_auth")
-async def api_get_matrix_auth(request):
-    # print("Getting stored Matrix credentials...")
-    matrix_auth = get_matrix_auth()
-    if not matrix_auth:
-        return web.Response(status=404)
-    return web.json_response(matrix_auth)
-
-
-@routes.get("/manager/youml/settings")
-async def api_get_youml_settings(request):
-    youml_settings = get_youml_settings()
-    if not youml_settings:
-        return web.Response(status=404)
-    return web.json_response(json.loads(youml_settings))
-
-
-@routes.post("/manager/youml/settings")
-async def api_set_youml_settings(request):
-    json_data = await request.json()
-    set_youml_settings(json.dumps(json_data))
-    return web.Response(status=200)
-
-
-@routes.get("/manager/get_comfyworkflows_auth")
-async def api_get_comfyworkflows_auth(request):
-    # Check if the user has provided Matrix credentials in a file called 'matrix_accesstoken'
-    # in the same directory as the ComfyUI base folder
-    # print("Getting stored Comfyworkflows.com auth...")
-    comfyworkflows_auth = get_comfyworkflows_auth()
-    if not comfyworkflows_auth:
-        return web.Response(status=404)
-    return web.json_response({"comfyworkflows_sharekey": comfyworkflows_auth})
-
-
-=======
->>>>>>> 75381692
 args.enable_cors_header = "*"
 if hasattr(PromptServer.instance, "app"):
     app = PromptServer.instance.app
@@ -1439,263 +1306,8 @@
     app.middlewares.append(cors_middleware)
 
 
-<<<<<<< HEAD
-@routes.post("/manager/set_esheep_workflow_and_images")
-async def set_esheep_workflow_and_images(request):
-    json_data = await request.json()
-    current_workflow = json_data['workflow']
-    images = json_data['images']
-    with open(os.path.join(core.comfyui_manager_path, "esheep_share_message.json"), "w", encoding='utf-8') as file:
-        json.dump(json_data, file, indent=4)
-        return web.Response(status=200)
-
-
-@routes.get("/manager/get_esheep_workflow_and_images")
-async def get_esheep_workflow_and_images(request):
-    with open(os.path.join(core.comfyui_manager_path, "esheep_share_message.json"), 'r', encoding='utf-8') as file:
-        data = json.load(file)
-        return web.Response(status=200, text=json.dumps(data))
-
-
-def set_matrix_auth(json_data):
-    homeserver = json_data['homeserver']
-    username = json_data['username']
-    password = json_data['password']
-    with open(os.path.join(core.comfyui_manager_path, "matrix_auth"), "w") as f:
-        f.write("\n".join([homeserver, username, password]))
-
-
-def set_comfyworkflows_auth(comfyworkflows_sharekey):
-    with open(os.path.join(core.comfyui_manager_path, "comfyworkflows_sharekey"), "w") as f:
-        f.write(comfyworkflows_sharekey)
-
-
-def has_provided_matrix_auth(matrix_auth):
-    return matrix_auth['homeserver'].strip() and matrix_auth['username'].strip() and matrix_auth['password'].strip()
-
-
-def has_provided_comfyworkflows_auth(comfyworkflows_sharekey):
-    return comfyworkflows_sharekey.strip()
-
-
-def extract_model_file_names(json_data):
-    """Extract unique file names from the input JSON data."""
-    file_names = set()
-    model_filename_extensions = {'.safetensors', '.ckpt', '.pt', '.pth', '.bin'}
-
-    # Recursively search for file names in the JSON data
-    def recursive_search(data):
-        if isinstance(data, dict):
-            for value in data.values():
-                recursive_search(value)
-        elif isinstance(data, list):
-            for item in data:
-                recursive_search(item)
-        elif isinstance(data, str) and '.' in data:
-            file_names.add(os.path.basename(data))  # file_names.add(data)
-
-    recursive_search(json_data)
-    return [f for f in list(file_names) if os.path.splitext(f)[1] in model_filename_extensions]
-
-
-def find_file_paths(base_dir, file_names):
-    """Find the paths of the files in the base directory."""
-    file_paths = {}
-
-    for root, dirs, files in os.walk(base_dir):
-        # Exclude certain directories
-        dirs[:] = [d for d in dirs if d not in ['.git']]
-
-        for file in files:
-            if file in file_names:
-                file_paths[file] = os.path.join(root, file)
-    return file_paths
-
-
-def compute_sha256_checksum(filepath):
-    """Compute the SHA256 checksum of a file, in chunks"""
-    sha256 = hashlib.sha256()
-    with open(filepath, 'rb') as f:
-        for chunk in iter(lambda: f.read(4096), b''):
-            sha256.update(chunk)
-    return sha256.hexdigest()
-
-
-@routes.post("/manager/share")
-async def share_art(request):
-    # get json data
-    json_data = await request.json()
-
-    matrix_auth = json_data['matrix_auth']
-    comfyworkflows_sharekey = json_data['cw_auth']['cw_sharekey']
-
-    set_matrix_auth(matrix_auth)
-    set_comfyworkflows_auth(comfyworkflows_sharekey)
-
-    share_destinations = json_data['share_destinations']
-    credits = json_data['credits']
-    title = json_data['title']
-    description = json_data['description']
-    is_nsfw = json_data['is_nsfw']
-    prompt = json_data['prompt']
-    potential_outputs = json_data['potential_outputs']
-    selected_output_index = json_data['selected_output_index']
-
-    try:
-        output_to_share = potential_outputs[int(selected_output_index)]
-    except:
-        # for now, pick the first output
-        output_to_share = potential_outputs[0]
-
-    assert output_to_share['type'] in ('image', 'output')
-    output_dir = folder_paths.get_output_directory()
-
-    if output_to_share['type'] == 'image':
-        asset_filename = output_to_share['image']['filename']
-        asset_subfolder = output_to_share['image']['subfolder']
-
-        if output_to_share['image']['type'] == 'temp':
-            output_dir = folder_paths.get_temp_directory()
-    else:
-        asset_filename = output_to_share['output']['filename']
-        asset_subfolder = output_to_share['output']['subfolder']
-
-    if asset_subfolder:
-        asset_filepath = os.path.join(output_dir, asset_subfolder, asset_filename)
-    else:
-        asset_filepath = os.path.join(output_dir, asset_filename)
-
-    # get the mime type of the asset
-    assetFileType = mimetypes.guess_type(asset_filepath)[0]
-
-    share_website_host = "UNKNOWN"
-    if "comfyworkflows" in share_destinations:
-        share_website_host = "https://comfyworkflows.com"
-        share_endpoint = f"{share_website_host}/api"
-
-        # get presigned urls
-        async with aiohttp.ClientSession(trust_env=True, connector=aiohttp.TCPConnector(verify_ssl=False)) as session:
-            async with session.post(
-                    f"{share_endpoint}/get_presigned_urls",
-                    json={
-                        "assetFileName": asset_filename,
-                        "assetFileType": assetFileType,
-                        "workflowJsonFileName": 'workflow.json',
-                        "workflowJsonFileType": 'application/json',
-                    },
-            ) as resp:
-                assert resp.status == 200
-                presigned_urls_json = await resp.json()
-                assetFilePresignedUrl = presigned_urls_json["assetFilePresignedUrl"]
-                assetFileKey = presigned_urls_json["assetFileKey"]
-                workflowJsonFilePresignedUrl = presigned_urls_json["workflowJsonFilePresignedUrl"]
-                workflowJsonFileKey = presigned_urls_json["workflowJsonFileKey"]
-
-        # upload asset
-        async with aiohttp.ClientSession(trust_env=True, connector=aiohttp.TCPConnector(verify_ssl=False)) as session:
-            async with session.put(assetFilePresignedUrl, data=open(asset_filepath, "rb")) as resp:
-                assert resp.status == 200
-
-        # upload workflow json
-        async with aiohttp.ClientSession(trust_env=True, connector=aiohttp.TCPConnector(verify_ssl=False)) as session:
-            async with session.put(workflowJsonFilePresignedUrl, data=json.dumps(prompt['workflow']).encode('utf-8')) as resp:
-                assert resp.status == 200
-
-        model_filenames = extract_model_file_names(prompt['workflow'])
-        model_file_paths = find_file_paths(folder_paths.base_path, model_filenames)
-
-        models_info = {}
-        for filename, filepath in model_file_paths.items():
-            models_info[filename] = {
-                "filename": filename,
-                "sha256_checksum": compute_sha256_checksum(filepath),
-                "relative_path": os.path.relpath(filepath, folder_paths.base_path),
-            }
-
-        # make a POST request to /api/upload_workflow with form data key values
-        async with aiohttp.ClientSession(trust_env=True, connector=aiohttp.TCPConnector(verify_ssl=False)) as session:
-            form = aiohttp.FormData()
-            if comfyworkflows_sharekey:
-                form.add_field("shareKey", comfyworkflows_sharekey)
-            form.add_field("source", "comfyui_manager")
-            form.add_field("assetFileKey", assetFileKey)
-            form.add_field("assetFileType", assetFileType)
-            form.add_field("workflowJsonFileKey", workflowJsonFileKey)
-            form.add_field("sharedWorkflowWorkflowJsonString", json.dumps(prompt['workflow']))
-            form.add_field("sharedWorkflowPromptJsonString", json.dumps(prompt['output']))
-            form.add_field("shareWorkflowCredits", credits)
-            form.add_field("shareWorkflowTitle", title)
-            form.add_field("shareWorkflowDescription", description)
-            form.add_field("shareWorkflowIsNSFW", str(is_nsfw).lower())
-            form.add_field("currentSnapshot", json.dumps(core.get_current_snapshot()))
-            form.add_field("modelsInfo", json.dumps(models_info))
-
-            async with session.post(
-                    f"{share_endpoint}/upload_workflow",
-                    data=form,
-            ) as resp:
-                assert resp.status == 200
-                upload_workflow_json = await resp.json()
-                workflowId = upload_workflow_json["workflowId"]
-
-    # check if the user has provided Matrix credentials
-    if "matrix" in share_destinations:
-        comfyui_share_room_id = '!LGYSoacpJPhIfBqVfb:matrix.org'
-        filename = os.path.basename(asset_filepath)
-        content_type = assetFileType
-
-        try:
-            from matrix_client.api import MatrixHttpApi
-            from matrix_client.client import MatrixClient
-
-            homeserver = 'matrix.org'
-            if matrix_auth:
-                homeserver = matrix_auth.get('homeserver', 'matrix.org')
-            homeserver = homeserver.replace("http://", "https://")
-            if not homeserver.startswith("https://"):
-                homeserver = "https://" + homeserver
-
-            client = MatrixClient(homeserver)
-            try:
-                token = client.login(username=matrix_auth['username'], password=matrix_auth['password'])
-                if not token:
-                    return web.json_response({"error": "Invalid Matrix credentials."}, content_type='application/json', status=400)
-            except:
-                return web.json_response({"error": "Invalid Matrix credentials."}, content_type='application/json', status=400)
-
-            matrix = MatrixHttpApi(homeserver, token=token)
-            with open(asset_filepath, 'rb') as f:
-                mxc_url = matrix.media_upload(f.read(), content_type, filename=filename)['content_uri']
-
-            workflow_json_mxc_url = matrix.media_upload(prompt['workflow'], 'application/json', filename='workflow.json')['content_uri']
-
-            text_content = ""
-            if title:
-                text_content += f"{title}\n"
-            if description:
-                text_content += f"{description}\n"
-            if credits:
-                text_content += f"\ncredits: {credits}\n"
-            response = matrix.send_message(comfyui_share_room_id, text_content)
-            response = matrix.send_content(comfyui_share_room_id, mxc_url, filename, 'm.image')
-            response = matrix.send_content(comfyui_share_room_id, workflow_json_mxc_url, 'workflow.json', 'm.file')
-        except:
-            import traceback
-            traceback.print_exc()
-            return web.json_response({"error": "An error occurred when sharing your art to Matrix."}, content_type='application/json', status=500)
-
-    return web.json_response({
-        "comfyworkflows": {
-            "url": None if "comfyworkflows" not in share_destinations else f"{share_website_host}/workflows/{workflowId}",
-        },
-        "matrix": {
-            "success": None if "matrix" not in share_destinations else True
-        }
-    }, content_type='application/json', status=200)
-=======
 def sanitize(data):
     return data.replace("<", "&lt;").replace(">", "&gt;")
->>>>>>> 75381692
 
 
 async def _confirm_try_install(sender, custom_node_url, msg):
