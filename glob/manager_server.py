--- conflicted
+++ resolved
@@ -890,18 +890,7 @@
         # unknown
         node_name = os.path.basename(json_data['files'][0])
 
-<<<<<<< HEAD
     res = core.unified_manager.unified_fix(node_name, node_ver)
-=======
-    if 'pip' in json_data:
-        if not is_allowed_security_level('high'):
-            print(SECURITY_MESSAGE_GENERAL)
-            return web.Response(status=403)
-
-        for pname in json_data['pip']:
-            install_cmd = [sys.executable, "-m", "pip", "install", '-U', pname]
-            core.try_install_script(json_data['files'][0], ".", install_cmd)
->>>>>>> e8bb7ccd
 
     if res.result:
         print(f"After restarting ComfyUI, please refresh the browser.")
