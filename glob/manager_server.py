--- conflicted
+++ resolved
@@ -21,14 +21,12 @@
 
 comfy_ui_hash = "-"
 
-<<<<<<< HEAD
-routes = PromptServer.instance.routes
-
-=======
 SECURITY_MESSAGE_MIDDLE_OR_BELOW = f"ERROR: To use this action, a security_level of `middle or below` is required. Please contact the administrator.\nReference: https://github.com/ltdrdata/ComfyUI-Manager#security-policy"
 SECURITY_MESSAGE_NORMAL_MINUS = f"ERROR: To use this feature, you must either set '--listen' to a local IP and set the security level to 'normal-' or lower, or set the security level to 'middle' or 'weak'. Please contact the administrator.\nReference: https://github.com/ltdrdata/ComfyUI-Manager#security-policy"
 SECURITY_MESSAGE_GENERAL = f"ERROR: This installation is not allowed in this security_level. Please contact the administrator.\nReference: https://github.com/ltdrdata/ComfyUI-Manager#security-policy"
->>>>>>> 79f132c2
+
+routes = PromptServer.instance.routes
+
 
 def handle_stream(stream, prefix):
     stream.reconfigure(encoding=locale.getpreferredencoding(), errors='replace')
