import traceback

import folder_paths
import locale
import subprocess  # don't remove this
import concurrent
import nodes
import os
import sys
import threading
import re
import shutil
import git

from server import PromptServer
import manager_core as core
import manager_util
import cm_global

print(f"### Loading: ComfyUI-Manager ({core.version_str})")

comfy_ui_hash = "-"
comfyui_tag = None

SECURITY_MESSAGE_MIDDLE_OR_BELOW = f"ERROR: To use this action, a security_level of `middle or below` is required. Please contact the administrator.\nReference: https://github.com/ltdrdata/ComfyUI-Manager#security-policy"
SECURITY_MESSAGE_NORMAL_MINUS = f"ERROR: To use this feature, you must either set '--listen' to a local IP and set the security level to 'normal-' or lower, or set the security level to 'middle' or 'weak'. Please contact the administrator.\nReference: https://github.com/ltdrdata/ComfyUI-Manager#security-policy"
SECURITY_MESSAGE_GENERAL = f"ERROR: This installation is not allowed in this security_level. Please contact the administrator.\nReference: https://github.com/ltdrdata/ComfyUI-Manager#security-policy"

routes = PromptServer.instance.routes


def handle_stream(stream, prefix):
    stream.reconfigure(encoding=locale.getpreferredencoding(), errors='replace')
    for msg in stream:
        if prefix == '[!]' and ('it/s]' in msg or 's/it]' in msg) and ('%|' in msg or 'it [' in msg):
            if msg.startswith('100%'):
                print('\r' + msg, end="", file=sys.stderr),
            else:
                print('\r' + msg[:-1], end="", file=sys.stderr),
        else:
            if prefix == '[!]':
                print(prefix, msg, end="", file=sys.stderr)
            else:
                print(prefix, msg, end="")


from comfy.cli_args import args
import latent_preview


is_local_mode = args.listen.startswith('127.') or args.listen.startswith('local.')


def is_allowed_security_level(level):
    if level == 'block':
        return False
    elif level == 'high':
        if is_local_mode:
            return core.get_config()['security_level'].lower() in ['weak', 'normal-']
        else:
            return core.get_config()['security_level'].lower() == 'weak'
    elif level == 'middle':
        return core.get_config()['security_level'].lower() in ['weak', 'normal', 'normal-']
    else:
        return True


async def get_risky_level(files, pip_packages):
    json_data1 = await core.get_data_by_mode('local', 'custom-node-list.json')
    json_data2 = await core.get_data_by_mode('cache', 'custom-node-list.json', channel_url='https://github.com/ltdrdata/ComfyUI-Manager/raw/main')

    all_urls = set()
    for x in json_data1['custom_nodes'] + json_data2['custom_nodes']:
        all_urls.update(x['files'])

    for x in files:
        if x not in all_urls:
            return "high"

    all_pip_packages = set()
    for x in json_data1['custom_nodes'] + json_data2['custom_nodes']:
        if "pip" in x:
            all_pip_packages.update(x['pip'])

    for p in pip_packages:
        if p not in all_pip_packages:
            return "block"

    return "middle"


class ManagerFuncsInComfyUI(core.ManagerFuncs):
    def get_current_preview_method(self):
        if args.preview_method == latent_preview.LatentPreviewMethod.Auto:
            return "auto"
        elif args.preview_method == latent_preview.LatentPreviewMethod.Latent2RGB:
            return "latent2rgb"
        elif args.preview_method == latent_preview.LatentPreviewMethod.TAESD:
            return "taesd"
        else:
            return "none"

    def run_script(self, cmd, cwd='.'):
        if len(cmd) > 0 and cmd[0].startswith("#"):
            print(f"[ComfyUI-Manager] Unexpected behavior: `{cmd}`")
            return 0

        process = subprocess.Popen(cmd, cwd=cwd, stdout=subprocess.PIPE, stderr=subprocess.PIPE, text=True, bufsize=1)

        stdout_thread = threading.Thread(target=handle_stream, args=(process.stdout, ""))
        stderr_thread = threading.Thread(target=handle_stream, args=(process.stderr, "[!]"))

        stdout_thread.start()
        stderr_thread.start()

        stdout_thread.join()
        stderr_thread.join()

        return process.wait()


core.manager_funcs = ManagerFuncsInComfyUI()

sys.path.append('../..')

from manager_downloader import download_url

core.comfy_path = os.path.dirname(folder_paths.__file__)
core.js_path = os.path.join(core.comfy_path, "web", "extensions")

local_db_model = os.path.join(core.comfyui_manager_path, "model-list.json")
local_db_alter = os.path.join(core.comfyui_manager_path, "alter-list.json")
local_db_custom_node_list = os.path.join(core.comfyui_manager_path, "custom-node-list.json")
local_db_extension_node_mappings = os.path.join(core.comfyui_manager_path, "extension-node-map.json")
components_path = os.path.join(core.comfyui_manager_path, 'components')


def set_preview_method(method):
    if method == 'auto':
        args.preview_method = latent_preview.LatentPreviewMethod.Auto
    elif method == 'latent2rgb':
        args.preview_method = latent_preview.LatentPreviewMethod.Latent2RGB
    elif method == 'taesd':
        args.preview_method = latent_preview.LatentPreviewMethod.TAESD
    else:
        args.preview_method = latent_preview.LatentPreviewMethod.NoPreviews

    core.get_config()['preview_method'] = args.preview_method


set_preview_method(core.get_config()['preview_method'])


def set_badge_mode(mode):
    core.get_config()['badge_mode'] = mode


def set_default_ui_mode(mode):
    core.get_config()['default_ui'] = mode


def set_component_policy(mode):
    core.get_config()['component_policy'] = mode


def set_double_click_policy(mode):
    core.get_config()['double_click_policy'] = mode


def print_comfyui_version():
    global comfy_ui_hash
    global comfyui_tag

    is_detached = False
    try:
        repo = git.Repo(os.path.dirname(folder_paths.__file__))
        core.comfy_ui_revision = len(list(repo.iter_commits('HEAD')))

        comfy_ui_hash = repo.head.commit.hexsha
        cm_global.variables['comfyui.revision'] = core.comfy_ui_revision

        core.comfy_ui_commit_datetime = repo.head.commit.committed_datetime
        cm_global.variables['comfyui.commit_datetime'] = core.comfy_ui_commit_datetime

        is_detached = repo.head.is_detached
        current_branch = repo.active_branch.name

        if current_branch == "master":
            comfyui_tag = repo.git.describe('--tags', repo.heads.main.commit.hexsha)
            if not comfyui_tag.startswith("v"):
                comfyui_tag = None

        try:
            if core.comfy_ui_commit_datetime.date() < core.comfy_ui_required_commit_datetime.date():
                print(f"\n\n## [WARN] ComfyUI-Manager: Your ComfyUI version ({core.comfy_ui_revision})[{core.comfy_ui_commit_datetime.date()}] is too old. Please update to the latest version. ##\n\n")
        except:
            pass

        # process on_revision_detected -->
        if 'cm.on_revision_detected_handler' in cm_global.variables:
            for k, f in cm_global.variables['cm.on_revision_detected_handler']:
                try:
                    f(core.comfy_ui_revision)
                except Exception:
                    print(f"[ERROR] '{k}' on_revision_detected_handler")
                    traceback.print_exc()

            del cm_global.variables['cm.on_revision_detected_handler']
        else:
            print(f"[ComfyUI-Manager] Some features are restricted due to your ComfyUI being outdated.")
        # <--

        if current_branch == "master":
            if comfyui_tag:
                print(f"### ComfyUI Version: {comfyui_tag} | Released on '{core.comfy_ui_commit_datetime.date()}'")
            else:
                print(f"### ComfyUI Revision: {core.comfy_ui_revision} [{comfy_ui_hash[:8]}] | Released on '{core.comfy_ui_commit_datetime.date()}'")
        else:
            print(f"### ComfyUI Revision: {core.comfy_ui_revision} on '{current_branch}' [{comfy_ui_hash[:8]}] | Released on '{core.comfy_ui_commit_datetime.date()}'")
    except:
        if is_detached:
            print(f"### ComfyUI Revision: {core.comfy_ui_revision} [{comfy_ui_hash[:8]}] *DETACHED | Released on '{core.comfy_ui_commit_datetime.date()}'")
        else:
            print("### ComfyUI Revision: UNKNOWN (The currently installed ComfyUI is not a Git repository)")


print_comfyui_version()
core.check_invalid_nodes()


def setup_environment():
    git_exe = core.get_config()['git_exe']

    if git_exe != '':
        git.Git().update_environment(GIT_PYTHON_GIT_EXECUTABLE=git_exe)


setup_environment()

# Expand Server api

import server
from aiohttp import web
import aiohttp
import json
import zipfile
import urllib.request


def get_model_dir(data):
    if data['save_path'] != 'default':
        if '..' in data['save_path'] or data['save_path'].startswith('/'):
            print(f"[WARN] '{data['save_path']}' is not allowed path. So it will be saved into 'models/etc'.")
            base_model = os.path.join(folder_paths.models_dir, "etc")
        else:
            if data['save_path'].startswith("custom_nodes"):
                base_model = os.path.join(core.comfy_path, data['save_path'])
            else:
                base_model = os.path.join(folder_paths.models_dir, data['save_path'])
    else:
        model_type = data['type']
        if model_type == "checkpoints" or model_type == "checkpoint":
            base_model = folder_paths.folder_names_and_paths["checkpoints"][0][0]
        elif model_type == "unclip":
            base_model = folder_paths.folder_names_and_paths["checkpoints"][0][0]
        elif model_type == "clip":
            base_model = folder_paths.folder_names_and_paths["clip"][0][0]
        elif model_type == "VAE":
            base_model = folder_paths.folder_names_and_paths["vae"][0][0]
        elif model_type == "lora":
            base_model = folder_paths.folder_names_and_paths["loras"][0][0]
        elif model_type == "T2I-Adapter":
            base_model = folder_paths.folder_names_and_paths["controlnet"][0][0]
        elif model_type == "T2I-Style":
            base_model = folder_paths.folder_names_and_paths["controlnet"][0][0]
        elif model_type == "controlnet":
            base_model = folder_paths.folder_names_and_paths["controlnet"][0][0]
        elif model_type == "clip_vision":
            base_model = folder_paths.folder_names_and_paths["clip_vision"][0][0]
        elif model_type == "gligen":
            base_model = folder_paths.folder_names_and_paths["gligen"][0][0]
        elif model_type == "upscale":
            base_model = folder_paths.folder_names_and_paths["upscale_models"][0][0]
        elif model_type == "embeddings":
            base_model = folder_paths.folder_names_and_paths["embeddings"][0][0]
        elif model_type == "unet" or model_type == "diffusion_model":
            if folder_paths.folder_names_and_paths.get("diffusion_models"):
                base_model = folder_paths.folder_names_and_paths["diffusion_models"][0][1]
            else:
                print(f"[ComfyUI-Manager] Your ComfyUI is outdated version.")
                base_model = folder_paths.folder_names_and_paths["unet"][0][0]  # outdated version
        else:
            base_model = os.path.join(folder_paths.models_dir, "etc")

    return base_model


def get_model_path(data):
    base_model = get_model_dir(data)
    return os.path.join(base_model, data['filename'])


def check_state_of_git_node_pack(node_packs, do_fetch=False, do_update_check=True, do_update=False):
    if do_fetch:
        print("Start fetching...", end="")
    elif do_update:
        print("Start updating...", end="")
    elif do_update_check:
        print("Start update check...", end="")

    def process_custom_node(item):
        core.check_state_of_git_node_pack_single(item, do_fetch, do_update_check, do_update)

    with concurrent.futures.ThreadPoolExecutor(4) as executor:
        for k, v in node_packs.items():
            if v.get('active_version') in ['unknown', 'nightly']:
                executor.submit(process_custom_node, v)

    if do_fetch:
        print(f"\x1b[2K\rFetching done.")
    elif do_update:
        update_exists = any(item.get('updatable', False) for item in node_packs.values())
        if update_exists:
            print(f"\x1b[2K\rUpdate done.")
        else:
            print(f"\x1b[2K\rAll extensions are already up-to-date.")
    elif do_update_check:
        print(f"\x1b[2K\rUpdate check done.")


def nickname_filter(json_obj):
    preemptions_map = {}

    for k, x in json_obj.items():
        if 'preemptions' in x[1]:
            for y in x[1]['preemptions']:
                preemptions_map[y] = k
        elif k.endswith("/ComfyUI"):
            for y in x[0]:
                preemptions_map[y] = k

    updates = {}
    for k, x in json_obj.items():
        removes = set()
        for y in x[0]:
            k2 = preemptions_map.get(y)
            if k2 is not None and k != k2:
                removes.add(y)

        if len(removes) > 0:
            updates[k] = [y for y in x[0] if y not in removes]

    for k, v in updates.items():
        json_obj[k][0] = v

    return json_obj


@routes.get("/customnode/getmappings")
async def fetch_customnode_mappings(request):
    """
    provide unified (node -> node pack) mapping list
    """
    mode = request.rel_url.query["mode"]

    nickname_mode = False
    if mode == "nickname":
        mode = "local"
        nickname_mode = True

    json_obj = await core.get_data_by_mode(mode, 'extension-node-map.json')
    json_obj = core.map_to_unified_keys(json_obj)

    if nickname_mode:
        json_obj = nickname_filter(json_obj)

    all_nodes = set()
    patterns = []
    for k, x in json_obj.items():
        all_nodes.update(set(x[0]))

        if 'nodename_pattern' in x[1]:
            patterns.append((x[1]['nodename_pattern'], x[0]))

    missing_nodes = set(nodes.NODE_CLASS_MAPPINGS.keys()) - all_nodes

    for x in missing_nodes:
        for pat, item in patterns:
            if re.match(pat, x):
                item.append(x)

    return web.json_response(json_obj, content_type='application/json')


@routes.get("/customnode/fetch_updates")
async def fetch_updates(request):
    try:
        if request.rel_url.query["mode"] == "local":
            channel = 'local'
        else:
            channel = core.get_config()['channel_url']

        await core.unified_manager.reload(request.rel_url.query["mode"])
        await core.unified_manager.get_custom_nodes(channel, request.rel_url.query["mode"])

        res = core.unified_manager.fetch_or_pull_git_repo(is_pull=False)

        for x in res['failed']:
            print(f"FETCH FAILED: {x}")

        print("\nDone.")

        if len(res['updated']) > 0:
            return web.Response(status=201)

        return web.Response(status=200)
    except:
        traceback.print_exc()
        return web.Response(status=400)


@routes.get("/customnode/update_all")
async def update_all(request):
    if not is_allowed_security_level('middle'):
        print(SECURITY_MESSAGE_MIDDLE_OR_BELOW)
        return web.Response(status=403)

    try:
        core.save_snapshot_with_postfix('autosave')

        if request.rel_url.query["mode"] == "local":
            channel = 'local'
        else:
            channel = core.get_config()['channel_url']

        await core.unified_manager.reload(request.rel_url.query["mode"])
        await core.unified_manager.get_custom_nodes(channel, request.rel_url.query["mode"])

        updated_cnr = []
        for k, v in core.unified_manager.active_nodes.items():
            if v[0] != 'nightly':
                res = core.unified_manager.unified_update(k, v[0])
                if res.action == 'switch-cnr' and res:
                    updated_cnr.append(k)

        res = core.unified_manager.fetch_or_pull_git_repo(is_pull=True)

        res['updated'] += updated_cnr

        for x in res['failed']:
            print(f"PULL FAILED: {x}")

        if len(res['updated']) == 0 and len(res['failed']) == 0:
            status = 200
        else:
            status = 201

        print(f"\nDone.")
        return web.json_response(res, status=status, content_type='application/json')
    except:
        traceback.print_exc()
        return web.Response(status=400)
    finally:
        core.clear_pip_cache()


def convert_markdown_to_html(input_text):
    pattern_a = re.compile(r'\[a/([^]]+)\]\(([^)]+)\)')
    pattern_w = re.compile(r'\[w/([^]]+)\]')
    pattern_i = re.compile(r'\[i/([^]]+)\]')
    pattern_bold = re.compile(r'\*\*([^*]+)\*\*')
    pattern_white = re.compile(r'%%([^*]+)%%')

    def replace_a(match):
        return f"<a href='{match.group(2)}' target='blank'>{match.group(1)}</a>"

    def replace_w(match):
        return f"<p class='cm-warn-note'>{match.group(1)}</p>"

    def replace_i(match):
        return f"<p class='cm-info-note'>{match.group(1)}</p>"

    def replace_bold(match):
        return f"<B>{match.group(1)}</B>"

    def replace_white(match):
        return f"<font color='white'>{match.group(1)}</font>"

    input_text = input_text.replace('\\[', '&#91;').replace('\\]', '&#93;').replace('<', '&lt;').replace('>', '&gt;')

    result_text = re.sub(pattern_a, replace_a, input_text)
    result_text = re.sub(pattern_w, replace_w, result_text)
    result_text = re.sub(pattern_i, replace_i, result_text)
    result_text = re.sub(pattern_bold, replace_bold, result_text)
    result_text = re.sub(pattern_white, replace_white, result_text)

    return result_text.replace("\n", "<BR>")


def populate_markdown(x):
    if 'description' in x:
        x['description'] = convert_markdown_to_html(manager_util.sanitize_tag(x['description']))

    if 'name' in x:
        x['name'] = manager_util.sanitize_tag(x['name'])

    if 'title' in x:
        x['title'] = manager_util.sanitize_tag(x['title'])


@routes.get("/customnode/getlist")
async def fetch_customnode_list(request):
    """
    provide unified custom node list
    """
    if "skip_update" in request.rel_url.query and request.rel_url.query["skip_update"] == "true":
        skip_update = True
    else:
        skip_update = False

    if request.rel_url.query["mode"] == "local":
        channel = 'local'
    else:
        channel = core.get_config()['channel_url']

    node_packs = await core.get_unified_total_nodes(channel, request.rel_url.query["mode"])
    json_obj_github = core.get_data_by_mode(request.rel_url.query["mode"], 'github-stats.json', 'default')
    json_obj_extras = core.get_data_by_mode(request.rel_url.query["mode"], 'extras.json', 'default')

    core.populate_github_stats(node_packs, await json_obj_github)
    core.populate_favorites(node_packs, await json_obj_extras)

    check_state_of_git_node_pack(node_packs, False, do_update_check=not skip_update)

    for v in node_packs.values():
        populate_markdown(v)

    if channel != 'local':
        found = 'custom'

        for name, url in core.get_channel_dict().items():
            if url == channel:
                found = name
                break

        channel = found

    result = dict(channel=channel, node_packs=node_packs)

    return web.json_response(result, content_type='application/json')


@routes.get("/customnode/alternatives")
async def fetch_customnode_alternatives(request):
    alter_json = await core.get_data_by_mode(request.rel_url.query["mode"], 'alter-list.json')

    res = {}

    for item in alter_json['items']:
        populate_markdown(item)
        res[item['id']] = item

    res = core.map_to_unified_keys(res)

    return web.json_response(res, content_type='application/json')


def check_model_installed(json_obj):
    def process_model(item):
        model_path = get_model_path(item)
        item['installed'] = 'None'

        if model_path is not None:
            if model_path.endswith('.zip'):
                if os.path.exists(model_path[:-4]):
                    item['installed'] = 'True'
                else:
                    item['installed'] = 'False'
            elif os.path.exists(model_path):
                item['installed'] = 'True'
            else:
                item['installed'] = 'False'

    with concurrent.futures.ThreadPoolExecutor(8) as executor:
        for item in json_obj['models']:
            executor.submit(process_model, item)


@routes.get("/externalmodel/getlist")
async def fetch_externalmodel_list(request):
    json_obj = await core.get_data_by_mode(request.rel_url.query["mode"], 'model-list.json')

    check_model_installed(json_obj)

    for x in json_obj['models']:
        populate_markdown(x)

    return web.json_response(json_obj, content_type='application/json')


@PromptServer.instance.routes.get("/snapshot/getlist")
async def get_snapshot_list(request):
    snapshots_directory = os.path.join(core.comfyui_manager_path, 'snapshots')
    items = [f[:-5] for f in os.listdir(snapshots_directory) if f.endswith('.json')]
    items.sort(reverse=True)
    return web.json_response({'items': items}, content_type='application/json')


@routes.get("/snapshot/remove")
async def remove_snapshot(request):
    if not is_allowed_security_level('middle'):
        print(SECURITY_MESSAGE_MIDDLE_OR_BELOW)
        return web.Response(status=403)
    
    try:
        target = request.rel_url.query["target"]

        path = os.path.join(core.comfyui_manager_path, 'snapshots', f"{target}.json")
        if os.path.exists(path):
            os.remove(path)

        return web.Response(status=200)
    except:
        return web.Response(status=400)


@routes.get("/snapshot/restore")
async def remove_snapshot(request):
    if not is_allowed_security_level('middle'):
        print(SECURITY_MESSAGE_MIDDLE_OR_BELOW)
        return web.Response(status=403)
    
    try:
        target = request.rel_url.query["target"]

        path = os.path.join(core.comfyui_manager_path, 'snapshots', f"{target}.json")
        if os.path.exists(path):
            if not os.path.exists(core.startup_script_path):
                os.makedirs(core.startup_script_path)

            target_path = os.path.join(core.startup_script_path, "restore-snapshot.json")
            shutil.copy(path, target_path)

            print(f"Snapshot restore scheduled: `{target}`")
            return web.Response(status=200)

        print(f"Snapshot file not found: `{path}`")
        return web.Response(status=400)
    except:
        return web.Response(status=400)


@routes.get("/snapshot/get_current")
async def get_current_snapshot_api(request):
    try:
        return web.json_response(core.get_current_snapshot(), content_type='application/json')
    except:
        return web.Response(status=400)


@routes.get("/snapshot/save")
async def save_snapshot(request):
    try:
        core.save_snapshot_with_postfix('snapshot')
        return web.Response(status=200)
    except:
        return web.Response(status=400)


def unzip_install(files):
    temp_filename = 'manager-temp.zip'
    for url in files:
        if url.endswith("/"):
            url = url[:-1]
        try:
            headers = {
                'User-Agent': 'Mozilla/5.0 (Windows NT 10.0; Win64; x64) AppleWebKit/537.36 (KHTML, like Gecko) Chrome/58.0.3029.110 Safari/537.3'}

            req = urllib.request.Request(url, headers=headers)
            response = urllib.request.urlopen(req)
            data = response.read()

            with open(temp_filename, 'wb') as f:
                f.write(data)

            with zipfile.ZipFile(temp_filename, 'r') as zip_ref:
                zip_ref.extractall(core.custom_nodes_path)

            os.remove(temp_filename)
        except Exception as e:
            print(f"Install(unzip) error: {url} / {e}", file=sys.stderr)
            return False

    print("Installation was successful.")
    return True


def download_url_with_agent(url, save_path):
    try:
        headers = {
            'User-Agent': 'Mozilla/5.0 (Windows NT 10.0; Win64; x64) AppleWebKit/537.36 (KHTML, like Gecko) Chrome/58.0.3029.110 Safari/537.3'}

        req = urllib.request.Request(url, headers=headers)
        response = urllib.request.urlopen(req)
        data = response.read()

        if not os.path.exists(os.path.dirname(save_path)):
            os.makedirs(os.path.dirname(save_path))

        with open(save_path, 'wb') as f:
            f.write(data)

    except Exception as e:
        print(f"Download error: {url} / {e}", file=sys.stderr)
        return False

    print("Installation was successful.")
    return True


def copy_install(files, js_path_name=None):
    for url in files:
        if url.endswith("/"):
            url = url[:-1]
        try:
            filename = os.path.basename(url)
            if url.endswith(".py"):
                download_url(url, core.custom_nodes_path, filename)
            else:
                path = os.path.join(core.js_path, js_path_name) if js_path_name is not None else core.js_path
                if not os.path.exists(path):
                    os.makedirs(path)
                download_url(url, path, filename)

        except Exception as e:
            print(f"Install(copy) error: {url} / {e}", file=sys.stderr)
            return False

    print("Installation was successful.")
    return True


def copy_uninstall(files, js_path_name='.'):
    for url in files:
        if url.endswith("/"):
            url = url[:-1]
        dir_name = os.path.basename(url)
        base_path = core.custom_nodes_path if url.endswith('.py') else os.path.join(core.js_path, js_path_name)
        file_path = os.path.join(base_path, dir_name)

        try:
            if os.path.exists(file_path):
                os.remove(file_path)
            elif os.path.exists(file_path + ".disabled"):
                os.remove(file_path + ".disabled")
        except Exception as e:
            print(f"Uninstall(copy) error: {url} / {e}", file=sys.stderr)
            return False

    print("Uninstallation was successful.")
    return True


def copy_set_active(files, is_disable, js_path_name='.'):
    if is_disable:
        action_name = "Disable"
    else:
        action_name = "Enable"

    for url in files:
        if url.endswith("/"):
            url = url[:-1]
        dir_name = os.path.basename(url)
        base_path = core.custom_nodes_path if url.endswith('.py') else os.path.join(core.js_path, js_path_name)
        file_path = os.path.join(base_path, dir_name)

        try:
            if is_disable:
                current_name = file_path
                new_name = file_path + ".disabled"
            else:
                current_name = file_path + ".disabled"
                new_name = file_path

            os.rename(current_name, new_name)

        except Exception as e:
            print(f"{action_name}(copy) error: {url} / {e}", file=sys.stderr)

            return False

    print(f"{action_name} was successful.")
    return True


@routes.get("/customnode/versions/{node_name}")
async def get_cnr_versions(request):
    node_name = request.match_info.get("node_name", None)
    versions = core.cnr_utils.all_versions_of_node(node_name)

    if versions:
        return web.json_response(versions, content_type='application/json')

    return web.Response(status=400)


@routes.get("/customnode/disabled_versions/{node_name}")
async def get_disabled_versions(request):
    node_name = request.match_info.get("node_name", None)
    versions = []
    if node_name in core.unified_manager.nightly_inactive_nodes:
        versions.append(dict(version='nightly'))

    for v in core.unified_manager.cnr_inactive_nodes.get(node_name, {}).keys():
        versions.append(dict(version=v))

    if versions:
        return web.json_response(versions, content_type='application/json')

    return web.Response(status=400)


@routes.post("/customnode/reinstall")
async def reinstall_custom_node(request):
    await uninstall_custom_node(request)
    await install_custom_node(request)


@routes.post("/customnode/install")
async def install_custom_node(request):
    if not is_allowed_security_level('middle'):
        print(SECURITY_MESSAGE_MIDDLE_OR_BELOW)
        return web.Response(status=403)

    json_data = await request.json()

    # non-nightly cnr is safe
    risky_level = None
    cnr_id = json_data.get('id')
    skip_post_install = json_data.get('skip_post_install')

    if json_data['version'] != 'unknown':
        selected_version = json_data.get('selected_version', 'latest')
        if selected_version != 'nightly':
            risky_level = 'low'
            node_spec_str = f"{cnr_id}@{selected_version}"
        else:
            node_spec_str = f"{cnr_id}@nightly"
    else:
        # unknown
        unknown_name = os.path.basename(json_data['files'][0])
        node_spec_str = f"{unknown_name}@unknown"

    # apply security policy if not cnr node (nightly isn't regarded as cnr node)
    if risky_level is None:
        risky_level = await get_risky_level(json_data['files'], json_data.get('pip', []))

    if not is_allowed_security_level(risky_level):
        print(SECURITY_MESSAGE_GENERAL)
        return web.Response(status=404)

    node_spec = core.unified_manager.resolve_node_spec(node_spec_str)

    if node_spec is None:
        return

    node_name, version_spec, is_specified = node_spec
    res = await core.unified_manager.install_by_id(node_name, version_spec, json_data['channel'], json_data['mode'], return_postinstall=skip_post_install)
    # discard post install if skip_post_install mode

    if res not in ['skip', 'enable', 'install-git', 'install-cnr', 'switch-cnr']:
        return web.Response(status=400)

    return web.Response(status=200)


@routes.post("/customnode/fix")
async def fix_custom_node(request):
    if not is_allowed_security_level('middle'):
        print(SECURITY_MESSAGE_GENERAL)
        return web.Response(status=403)

    json_data = await request.json()

    node_id = json_data.get('id')
    node_ver = json_data['version']
    if node_ver != 'unknown':
        node_name = node_id
    else:
        # unknown
        node_name = os.path.basename(json_data['files'][0])

    res = core.unified_manager.unified_fix(node_name, node_ver)

    if res.result:
        print(f"After restarting ComfyUI, please refresh the browser.")
        return web.json_response({}, content_type='application/json')

    print(f"ERROR: An error occurred while fixing '{node_name}@{node_ver}'.")
    return web.Response(status=400)


@routes.post("/customnode/install/git_url")
async def install_custom_node_git_url(request):
    if not is_allowed_security_level('high'):
        print(SECURITY_MESSAGE_NORMAL_MINUS)
        return web.Response(status=403)

    url = await request.text()
    res = await core.gitclone_install(url)

    if res.action == 'skip':
        print(f"Already installed: '{res.target}'")
        return web.Response(status=200)
    elif res.result:
        print(f"After restarting ComfyUI, please refresh the browser.")
        return web.Response(status=200)

    print(res.msg)
    return web.Response(status=400)


@routes.post("/customnode/install/pip")
async def install_custom_node_git_url(request):
    if not is_allowed_security_level('high'):
        print(SECURITY_MESSAGE_NORMAL_MINUS)
        return web.Response(status=403)

    packages = await request.text()
    core.pip_install(packages.split(' '))

    return web.Response(status=200)


@routes.post("/customnode/uninstall")
async def uninstall_custom_node(request):
    if not is_allowed_security_level('middle'):
        print(SECURITY_MESSAGE_MIDDLE_OR_BELOW)
        return web.Response(status=403)

    json_data = await request.json()

    node_id = json_data.get('id')
    if json_data['version'] != 'unknown':
        is_unknown = False
        node_name = node_id
    else:
        # unknown
        is_unknown = True
        node_name = os.path.basename(json_data['files'][0])

    res = core.unified_manager.unified_uninstall(node_name, is_unknown)

    if res.result:
        print(f"After restarting ComfyUI, please refresh the browser.")
        return web.json_response({}, content_type='application/json')

    print(f"ERROR: An error occurred while uninstalling '{node_name}'.")
    return web.Response(status=400)


@routes.post("/customnode/update")
async def update_custom_node(request):
    if not is_allowed_security_level('middle'):
        print(SECURITY_MESSAGE_MIDDLE_OR_BELOW)
        return web.Response(status=403)

    json_data = await request.json()

    node_id = json_data.get('id')
    if json_data['version'] != 'unknown':
        node_name = node_id
    else:
        # unknown
        node_name = os.path.basename(json_data['files'][0])

    res = core.unified_manager.unified_update(node_name, json_data['version'])

    core.clear_pip_cache()

    if res.result:
        print(f"After restarting ComfyUI, please refresh the browser.")
        return web.json_response({}, content_type='application/json')

    print(f"ERROR: An error occurred while updating '{node_name}'.")
    return web.Response(status=400)


@routes.get("/comfyui_manager/update_comfyui")
async def update_comfyui(request):
    print(f"Update ComfyUI")

    try:
        repo_path = os.path.dirname(folder_paths.__file__)
        res = core.update_path(repo_path)
        if res == "fail":
            print(f"ComfyUI update fail: The installed ComfyUI does not have a Git repository.")
            return web.Response(status=400)
        elif res == "updated":
            return web.Response(status=201)
        else:  # skipped
            return web.Response(status=200)
    except Exception as e:
        print(f"ComfyUI update fail: {e}", file=sys.stderr)

    return web.Response(status=400)


@routes.get("/comfyui_manager/comfyui_versions")
async def comfyui_versions(request):
    try:
        res, current = core.get_comfyui_versions()
        return web.json_response({'versions': res, 'current': current}, status=200, content_type='application/json')
    except Exception as e:
        print(f"ComfyUI update fail: {e}", file=sys.stderr)

    return web.Response(status=400)


@routes.get("/comfyui_manager/comfyui_switch_version")
async def comfyui_switch_version(request):
    try:
        if "ver" in request.rel_url.query:
            core.switch_comfyui(request.rel_url.query['ver'])

        return web.Response(status=200)
    except Exception as e:
        print(f"ComfyUI update fail: {e}", file=sys.stderr)

    return web.Response(status=400)


@routes.post("/customnode/disable")
async def disable_node(request):
    json_data = await request.json()

    node_id = json_data.get('id')
    if json_data['version'] != 'unknown':
        is_unknown = False
        node_name = node_id
    else:
        # unknown
        is_unknown = True
        node_name = os.path.basename(json_data['files'][0])

    res = core.unified_manager.unified_disable(node_name, is_unknown)

    if res:
        return web.json_response({}, content_type='application/json')

    return web.Response(status=400)


@routes.get("/manager/migrate_unmanaged_nodes")
async def migrate_unmanaged_nodes(request):
    print(f"[ComfyUI-Manager] Migrating unmanaged nodes...")
    await core.unified_manager.migrate_unmanaged_nodes()
    print("Done.")
    return web.Response(status=200)


@routes.get("/manager/need_to_migrate")
async def need_to_migrate(request):
    return web.Response(text=str(core.need_to_migrate), status=200)


@routes.post("/model/install")
async def install_model(request):
    json_data = await request.json()

    model_path = get_model_path(json_data)

    if not is_allowed_security_level('middle'):
        print(SECURITY_MESSAGE_MIDDLE_OR_BELOW)
        return web.Response(status=403)

    if not json_data['filename'].endswith('.safetensors') and not is_allowed_security_level('high'):
        models_json = await core.get_data_by_mode('cache', 'model-list.json')

        is_belongs_to_whitelist = False
        for x in models_json['models']:
            if x.get('url') == json_data['url']:
                is_belongs_to_whitelist = True
                break

        if not is_belongs_to_whitelist:
            print(SECURITY_MESSAGE_NORMAL_MINUS)
            return web.Response(status=403)

    res = False

    try:
        if model_path is not None:
            print(f"Install model '{json_data['name']}' into '{model_path}'")

            model_url = json_data['url']
            if not core.get_config()['model_download_by_agent'] and (
                    model_url.startswith('https://github.com') or model_url.startswith('https://huggingface.co') or model_url.startswith('https://heibox.uni-heidelberg.de')):
                model_dir = get_model_dir(json_data)
                download_url(model_url, model_dir, filename=json_data['filename'])
                if model_path.endswith('.zip'):
                    res = core.unzip(model_path)
                else:
                    res = True

                if res:
                    return web.json_response({}, content_type='application/json')
            else:
                res = download_url_with_agent(model_url, model_path)
                if res and model_path.endswith('.zip'):
                    res = core.unzip(model_path)
        else:
            print(f"Model installation error: invalid model type - {json_data['type']}")

        if res:
            return web.json_response({}, content_type='application/json')
    except Exception as e:
        print(f"[ERROR] {e}", file=sys.stderr)

    return web.Response(status=400)


<<<<<<< HEAD
class ManagerTerminalHook:
    def write_stderr(self, msg):
        PromptServer.instance.send_sync("manager-terminal-feedback", {"data": msg})

    def write_stdout(self, msg):
        PromptServer.instance.send_sync("manager-terminal-feedback", {"data": msg})


manager_terminal_hook = ManagerTerminalHook()


@routes.get("/manager/terminal")
async def terminal_mode(request):
    if not is_allowed_security_level('high'):
        print(SECURITY_MESSAGE_NORMAL_MINUS)
        return web.Response(status=403)

    if "mode" in request.rel_url.query:
        if request.rel_url.query['mode'] == 'true':
            sys.__comfyui_manager_terminal_hook.add_hook('cm', manager_terminal_hook)
        else:
            sys.__comfyui_manager_terminal_hook.remove_hook('cm')

    return web.Response(status=200)


@routes.get("/manager/preview_method")
=======
@PromptServer.instance.routes.get("/manager/preview_method")
>>>>>>> 294244b9
async def preview_method(request):
    if "value" in request.rel_url.query:
        set_preview_method(request.rel_url.query['value'])
        core.write_config()
    else:
        return web.Response(text=core.manager_funcs.get_current_preview_method(), status=200)

    return web.Response(status=200)


@routes.get("/manager/badge_mode")
async def badge_mode(request):
    if "value" in request.rel_url.query:
        set_badge_mode(request.rel_url.query['value'])
        core.write_config()
    else:
        return web.Response(text=core.get_config()['badge_mode'], status=200)

    return web.Response(status=200)


@routes.get("/manager/default_ui")
async def default_ui_mode(request):
    if "value" in request.rel_url.query:
        set_default_ui_mode(request.rel_url.query['value'])
        core.write_config()
    else:
        return web.Response(text=core.get_config()['default_ui'], status=200)

    return web.Response(status=200)


@routes.get("/manager/component/policy")
async def component_policy(request):
    if "value" in request.rel_url.query:
        set_component_policy(request.rel_url.query['value'])
        core.write_config()
    else:
        return web.Response(text=core.get_config()['component_policy'], status=200)

    return web.Response(status=200)


@routes.get("/manager/dbl_click/policy")
async def dbl_click_policy(request):
    if "value" in request.rel_url.query:
        set_double_click_policy(request.rel_url.query['value'])
        core.write_config()
    else:
        return web.Response(text=core.get_config()['double_click_policy'], status=200)

    return web.Response(status=200)


@routes.get("/manager/channel_url_list")
async def channel_url_list(request):
    channels = core.get_channel_dict()
    if "value" in request.rel_url.query:
        channel_url = channels.get(request.rel_url.query['value'])
        if channel_url is not None:
            core.get_config()['channel_url'] = channel_url
            core.write_config()
    else:
        selected = 'custom'
        selected_url = core.get_config()['channel_url']

        for name, url in channels.items():
            if url == selected_url:
                selected = name
                break

        res = {'selected': selected,
               'list': core.get_channel_list()}
        return web.json_response(res, status=200)

    return web.Response(status=200)


def add_target_blank(html_text):
    pattern = r'(<a\s+href="[^"]*"\s*[^>]*)(>)'

    def add_target(match):
        if 'target=' not in match.group(1):
            return match.group(1) + ' target="_blank"' + match.group(2)
        return match.group(0)

    modified_html = re.sub(pattern, add_target, html_text)

    return modified_html


@routes.get("/manager/notice")
async def get_notice(request):
    url = "github.com"
    path = "/ltdrdata/ltdrdata.github.io/wiki/News"

    async with aiohttp.ClientSession(trust_env=True, connector=aiohttp.TCPConnector(verify_ssl=False)) as session:
        async with session.get(f"https://{url}{path}") as response:
            if response.status == 200:
                # html_content = response.read().decode('utf-8')
                html_content = await response.text()

                pattern = re.compile(r'<div class="markdown-body">([\s\S]*?)</div>')
                match = pattern.search(html_content)

                if match:
                    markdown_content = match.group(1)
                    if comfyui_tag:
                        markdown_content += f"<HR>ComfyUI: {comfyui_tag}<BR>Commit Date: {core.comfy_ui_commit_datetime.date()}"
                    else:
                        markdown_content += f"<HR>ComfyUI: {core.comfy_ui_revision}[{comfy_ui_hash[:6]}]({core.comfy_ui_commit_datetime.date()})"
                    # markdown_content += f"<BR>&nbsp; &nbsp; &nbsp; &nbsp; &nbsp;()"
                    markdown_content += f"<BR>Manager: {core.version_str}"

                    markdown_content = add_target_blank(markdown_content)

                    try:
                        if core.comfy_ui_required_commit_datetime.date() > core.comfy_ui_commit_datetime.date():
                            markdown_content = f'<P style="text-align: center; color:red; background-color:white; font-weight:bold">Your ComfyUI is too OUTDATED!!!</P>' + markdown_content
                    except:
                        pass

                    return web.Response(text=markdown_content, status=200)
                else:
                    return web.Response(text="Unable to retrieve Notice", status=200)
            else:
                return web.Response(text="Unable to retrieve Notice", status=200)


@routes.get("/manager/reboot")
def restart(self):
    if not is_allowed_security_level('middle'):
        print(SECURITY_MESSAGE_MIDDLE_OR_BELOW)
        return web.Response(status=403)

    try:
        sys.stdout.close_log()
    except Exception as e:
        pass

    if '__COMFY_CLI_SESSION__' in os.environ:
        with open(os.path.join(os.environ['__COMFY_CLI_SESSION__'] + '.reboot'), 'w') as file:
            pass

        print(f"\nRestarting...\n\n")
        exit(0)

    print(f"\nRestarting... [Legacy Mode]\n\n")
    if sys.platform.startswith('win32'):
        return os.execv(sys.executable, ['"' + sys.executable + '"', '"' + sys.argv[0] + '"'] + sys.argv[1:])
    else:
        return os.execv(sys.executable, [sys.executable] + sys.argv)


def sanitize_filename(input_string):
    result_string = re.sub(r'[^a-zA-Z0-9_]', '_', input_string)
    return result_string


@routes.post("/manager/component/save")
async def save_component(request):
    try:
        data = await request.json()
        name = data['name']
        workflow = data['workflow']

        if not os.path.exists(components_path):
            os.mkdir(components_path)

        if 'packname' in workflow and workflow['packname'] != '':
            sanitized_name = sanitize_filename(workflow['packname']) + '.pack'
        else:
            sanitized_name = sanitize_filename(name) + '.json'

        filepath = os.path.join(components_path, sanitized_name)
        components = {}
        if os.path.exists(filepath):
            with open(filepath) as f:
                components = json.load(f)

        components[name] = workflow

        with open(filepath, 'w') as f:
            json.dump(components, f, indent=4, sort_keys=True)
        return web.Response(text=filepath, status=200)
    except:
        return web.Response(status=400)


@routes.post("/manager/component/loads")
async def load_components(request):
    try:
        json_files = [f for f in os.listdir(components_path) if f.endswith('.json')]
        pack_files = [f for f in os.listdir(components_path) if f.endswith('.pack')]

        components = {}
        for json_file in json_files + pack_files:
            file_path = os.path.join(components_path, json_file)
            with open(file_path, 'r') as file:
                try:
                    # When there is a conflict between the .pack and the .json, the pack takes precedence and overrides.
                    components.update(json.load(file))
                except json.JSONDecodeError as e:
                    print(f"[ComfyUI-Manager] Error decoding component file in file {json_file}: {e}")

        return web.json_response(components)
    except Exception as e:
        print(f"[ComfyUI-Manager] failed to load components\n{e}")
        return web.Response(status=400)


args.enable_cors_header = "*"
if hasattr(PromptServer.instance, "app"):
    app = PromptServer.instance.app
    cors_middleware = server.create_cors_middleware(args.enable_cors_header)
    app.middlewares.append(cors_middleware)


def sanitize(data):
    return data.replace("<", "&lt;").replace(">", "&gt;")


async def _confirm_try_install(sender, custom_node_url, msg):
    json_obj = await core.get_data_by_mode('default', 'custom-node-list.json')

    sender = manager_util.sanitize_tag(sender)
    msg = manager_util.sanitize_tag(msg)
    target = core.lookup_customnode_by_url(json_obj, custom_node_url)

    if target is not None:
        PromptServer.instance.send_sync("cm-api-try-install-customnode",
                                        {"sender": sender, "target": target, "msg": msg})
    else:
        print(f"[ComfyUI Manager API] Failed to try install - Unknown custom node url '{custom_node_url}'")


def confirm_try_install(sender, custom_node_url, msg):
    asyncio.run(_confirm_try_install(sender, custom_node_url, msg))


cm_global.register_api('cm.try-install-custom-node', confirm_try_install)

import asyncio


async def default_cache_update():
    async def get_cache(filename):
        uri = f"{core.DEFAULT_CHANNEL}/{filename}"
        cache_uri = str(manager_util.simple_hash(uri)) + '_' + filename
        cache_uri = os.path.join(core.cache_dir, cache_uri)

        json_obj = await manager_util.get_data(uri, True)

        with core.cache_lock:
            with open(cache_uri, "w", encoding='utf-8') as file:
                json.dump(json_obj, file, indent=4, sort_keys=True)
                print(f"[ComfyUI-Manager] default cache updated: {uri}")

    a = get_cache("custom-node-list.json")
    b = get_cache("extension-node-map.json")
    c = get_cache("model-list.json")
    d = get_cache("alter-list.json")
    e = get_cache("github-stats.json")

    await asyncio.gather(a, b, c, d, e)

    if not core.get_config()['skip_migration_check']:
        await core.check_need_to_migrate()
    else:
        print("[ComfyUI-Manager] Migration check is skipped...")


threading.Thread(target=lambda: asyncio.run(default_cache_update())).start()

if not os.path.exists(core.config_path):
    core.get_config()
    core.write_config()


cm_global.register_extension('ComfyUI-Manager',
                             {'version': core.version,
                                 'name': 'ComfyUI Manager',
                                 'nodes': {},
                                 'description': 'It provides the ability to manage custom nodes in ComfyUI.', })
<|MERGE_RESOLUTION|>--- conflicted
+++ resolved
@@ -1120,37 +1120,7 @@
     return web.Response(status=400)
 
 
-<<<<<<< HEAD
-class ManagerTerminalHook:
-    def write_stderr(self, msg):
-        PromptServer.instance.send_sync("manager-terminal-feedback", {"data": msg})
-
-    def write_stdout(self, msg):
-        PromptServer.instance.send_sync("manager-terminal-feedback", {"data": msg})
-
-
-manager_terminal_hook = ManagerTerminalHook()
-
-
-@routes.get("/manager/terminal")
-async def terminal_mode(request):
-    if not is_allowed_security_level('high'):
-        print(SECURITY_MESSAGE_NORMAL_MINUS)
-        return web.Response(status=403)
-
-    if "mode" in request.rel_url.query:
-        if request.rel_url.query['mode'] == 'true':
-            sys.__comfyui_manager_terminal_hook.add_hook('cm', manager_terminal_hook)
-        else:
-            sys.__comfyui_manager_terminal_hook.remove_hook('cm')
-
-    return web.Response(status=200)
-
-
-@routes.get("/manager/preview_method")
-=======
 @PromptServer.instance.routes.get("/manager/preview_method")
->>>>>>> 294244b9
 async def preview_method(request):
     if "value" in request.rel_url.query:
         set_preview_method(request.rel_url.query['value'])
