import traceback

import folder_paths
import locale
import subprocess  # don't remove this
import concurrent
import nodes
import os
import sys
import threading
import re
import shutil
import git

from server import PromptServer
import manager_core as core
import manager_util
import cm_global

print(f"### Loading: ComfyUI-Manager ({core.version_str})")

comfy_ui_hash = "-"
comfyui_tag = None

SECURITY_MESSAGE_MIDDLE_OR_BELOW = f"ERROR: To use this action, a security_level of `middle or below` is required. Please contact the administrator.\nReference: https://github.com/ltdrdata/ComfyUI-Manager#security-policy"
SECURITY_MESSAGE_NORMAL_MINUS = f"ERROR: To use this feature, you must either set '--listen' to a local IP and set the security level to 'normal-' or lower, or set the security level to 'middle' or 'weak'. Please contact the administrator.\nReference: https://github.com/ltdrdata/ComfyUI-Manager#security-policy"
SECURITY_MESSAGE_GENERAL = f"ERROR: This installation is not allowed in this security_level. Please contact the administrator.\nReference: https://github.com/ltdrdata/ComfyUI-Manager#security-policy"

routes = PromptServer.instance.routes


def handle_stream(stream, prefix):
    stream.reconfigure(encoding=locale.getpreferredencoding(), errors='replace')
    for msg in stream:
        if prefix == '[!]' and ('it/s]' in msg or 's/it]' in msg) and ('%|' in msg or 'it [' in msg):
            if msg.startswith('100%'):
                print('\r' + msg, end="", file=sys.stderr),
            else:
                print('\r' + msg[:-1], end="", file=sys.stderr),
        else:
            if prefix == '[!]':
                print(prefix, msg, end="", file=sys.stderr)
            else:
                print(prefix, msg, end="")


from comfy.cli_args import args
import latent_preview


is_local_mode = args.listen.startswith('127.') or args.listen.startswith('local.')


def is_allowed_security_level(level):
    if level == 'block':
        return False
    elif level == 'high':
        if is_local_mode:
            return core.get_config()['security_level'].lower() in ['weak', 'normal-']
        else:
            return core.get_config()['security_level'].lower() == 'weak'
    elif level == 'middle':
        return core.get_config()['security_level'].lower() in ['weak', 'normal', 'normal-']
    else:
        return True


async def get_risky_level(files, pip_packages):
    json_data1 = await core.get_data_by_mode('local', 'custom-node-list.json')
    json_data2 = await core.get_data_by_mode('cache', 'custom-node-list.json', channel_url='https://github.com/ltdrdata/ComfyUI-Manager/raw/main')

    all_urls = set()
    for x in json_data1['custom_nodes'] + json_data2['custom_nodes']:
        all_urls.update(x['files'])

    for x in files:
        if x not in all_urls:
            return "high"

    all_pip_packages = set()
    for x in json_data1['custom_nodes'] + json_data2['custom_nodes']:
        if "pip" in x:
            all_pip_packages.update(x['pip'])

    for p in pip_packages:
        if p not in all_pip_packages:
            return "block"

    return "middle"


class ManagerFuncsInComfyUI(core.ManagerFuncs):
    def get_current_preview_method(self):
        if args.preview_method == latent_preview.LatentPreviewMethod.Auto:
            return "auto"
        elif args.preview_method == latent_preview.LatentPreviewMethod.Latent2RGB:
            return "latent2rgb"
        elif args.preview_method == latent_preview.LatentPreviewMethod.TAESD:
            return "taesd"
        else:
            return "none"

    def run_script(self, cmd, cwd='.'):
        if len(cmd) > 0 and cmd[0].startswith("#"):
            print(f"[ComfyUI-Manager] Unexpected behavior: `{cmd}`")
            return 0

        process = subprocess.Popen(cmd, cwd=cwd, stdout=subprocess.PIPE, stderr=subprocess.PIPE, text=True, bufsize=1)

        stdout_thread = threading.Thread(target=handle_stream, args=(process.stdout, ""))
        stderr_thread = threading.Thread(target=handle_stream, args=(process.stderr, "[!]"))

        stdout_thread.start()
        stderr_thread.start()

        stdout_thread.join()
        stderr_thread.join()

        return process.wait()


core.manager_funcs = ManagerFuncsInComfyUI()

sys.path.append('../..')

from manager_downloader import download_url

core.comfy_path = os.path.dirname(folder_paths.__file__)
core.js_path = os.path.join(core.comfy_path, "web", "extensions")

local_db_model = os.path.join(core.comfyui_manager_path, "model-list.json")
local_db_alter = os.path.join(core.comfyui_manager_path, "alter-list.json")
local_db_custom_node_list = os.path.join(core.comfyui_manager_path, "custom-node-list.json")
local_db_extension_node_mappings = os.path.join(core.comfyui_manager_path, "extension-node-map.json")
components_path = os.path.join(core.comfyui_manager_path, 'components')


def set_preview_method(method):
    if method == 'auto':
        args.preview_method = latent_preview.LatentPreviewMethod.Auto
    elif method == 'latent2rgb':
        args.preview_method = latent_preview.LatentPreviewMethod.Latent2RGB
    elif method == 'taesd':
        args.preview_method = latent_preview.LatentPreviewMethod.TAESD
    else:
        args.preview_method = latent_preview.LatentPreviewMethod.NoPreviews

    core.get_config()['preview_method'] = args.preview_method


set_preview_method(core.get_config()['preview_method'])


def set_badge_mode(mode):
    core.get_config()['badge_mode'] = mode


def set_default_ui_mode(mode):
    core.get_config()['default_ui'] = mode


def set_component_policy(mode):
    core.get_config()['component_policy'] = mode


def set_double_click_policy(mode):
    core.get_config()['double_click_policy'] = mode


def print_comfyui_version():
    global comfy_ui_hash
    global comfyui_tag

    is_detached = False
    try:
        repo = git.Repo(os.path.dirname(folder_paths.__file__))
        core.comfy_ui_revision = len(list(repo.iter_commits('HEAD')))

        comfy_ui_hash = repo.head.commit.hexsha
        cm_global.variables['comfyui.revision'] = core.comfy_ui_revision

        core.comfy_ui_commit_datetime = repo.head.commit.committed_datetime
        cm_global.variables['comfyui.commit_datetime'] = core.comfy_ui_commit_datetime

        is_detached = repo.head.is_detached
        current_branch = repo.active_branch.name

        if current_branch == "master":
            comfyui_tag = repo.git.describe('--tags', repo.heads.main.commit.hexsha)
            if not comfyui_tag.startswith("v"):
                comfyui_tag = None

        try:
            if core.comfy_ui_commit_datetime.date() < core.comfy_ui_required_commit_datetime.date():
                print(f"\n\n## [WARN] ComfyUI-Manager: Your ComfyUI version ({core.comfy_ui_revision})[{core.comfy_ui_commit_datetime.date()}] is too old. Please update to the latest version. ##\n\n")
        except:
            pass

        # process on_revision_detected -->
        if 'cm.on_revision_detected_handler' in cm_global.variables:
            for k, f in cm_global.variables['cm.on_revision_detected_handler']:
                try:
                    f(core.comfy_ui_revision)
                except Exception:
                    print(f"[ERROR] '{k}' on_revision_detected_handler")
                    traceback.print_exc()

            del cm_global.variables['cm.on_revision_detected_handler']
        else:
            print(f"[ComfyUI-Manager] Some features are restricted due to your ComfyUI being outdated.")
        # <--

        if current_branch == "master":
            if comfyui_tag:
                print(f"### ComfyUI Version: {comfyui_tag} | Released on '{core.comfy_ui_commit_datetime.date()}'")
            else:
                print(f"### ComfyUI Revision: {core.comfy_ui_revision} [{comfy_ui_hash[:8]}] | Released on '{core.comfy_ui_commit_datetime.date()}'")
        else:
            print(f"### ComfyUI Revision: {core.comfy_ui_revision} on '{current_branch}' [{comfy_ui_hash[:8]}] | Released on '{core.comfy_ui_commit_datetime.date()}'")
    except:
        if is_detached:
            print(f"### ComfyUI Revision: {core.comfy_ui_revision} [{comfy_ui_hash[:8]}] *DETACHED | Released on '{core.comfy_ui_commit_datetime.date()}'")
        else:
            print("### ComfyUI Revision: UNKNOWN (The currently installed ComfyUI is not a Git repository)")


print_comfyui_version()
core.check_invalid_nodes()


def setup_environment():
    git_exe = core.get_config()['git_exe']

    if git_exe != '':
        git.Git().update_environment(GIT_PYTHON_GIT_EXECUTABLE=git_exe)


setup_environment()

# Expand Server api

import server
from aiohttp import web
import aiohttp
import json
import zipfile
import urllib.request


def get_model_dir(data):
    if data['save_path'] != 'default':
        if '..' in data['save_path'] or data['save_path'].startswith('/'):
            print(f"[WARN] '{data['save_path']}' is not allowed path. So it will be saved into 'models/etc'.")
            base_model = os.path.join(folder_paths.models_dir, "etc")
        else:
            if data['save_path'].startswith("custom_nodes"):
                base_model = os.path.join(core.comfy_path, data['save_path'])
            else:
                base_model = os.path.join(folder_paths.models_dir, data['save_path'])
    else:
        model_type = data['type']
        if model_type == "checkpoints" or model_type == "checkpoint":
            base_model = folder_paths.folder_names_and_paths["checkpoints"][0][0]
        elif model_type == "unclip":
            base_model = folder_paths.folder_names_and_paths["checkpoints"][0][0]
        elif model_type == "clip":
            base_model = folder_paths.folder_names_and_paths["clip"][0][0]
        elif model_type == "VAE":
            base_model = folder_paths.folder_names_and_paths["vae"][0][0]
        elif model_type == "lora":
            base_model = folder_paths.folder_names_and_paths["loras"][0][0]
        elif model_type == "T2I-Adapter":
            base_model = folder_paths.folder_names_and_paths["controlnet"][0][0]
        elif model_type == "T2I-Style":
            base_model = folder_paths.folder_names_and_paths["controlnet"][0][0]
        elif model_type == "controlnet":
            base_model = folder_paths.folder_names_and_paths["controlnet"][0][0]
        elif model_type == "clip_vision":
            base_model = folder_paths.folder_names_and_paths["clip_vision"][0][0]
        elif model_type == "gligen":
            base_model = folder_paths.folder_names_and_paths["gligen"][0][0]
        elif model_type == "upscale":
            base_model = folder_paths.folder_names_and_paths["upscale_models"][0][0]
        elif model_type == "embeddings":
            base_model = folder_paths.folder_names_and_paths["embeddings"][0][0]
        elif model_type == "unet" or model_type == "diffusion_model":
            if folder_paths.folder_names_and_paths.get("diffusion_models"):
                base_model = folder_paths.folder_names_and_paths["diffusion_models"][0][1]
            else:
                print(f"[ComfyUI-Manager] Your ComfyUI is outdated version.")
                base_model = folder_paths.folder_names_and_paths["unet"][0][0]  # outdated version
        else:
            base_model = os.path.join(folder_paths.models_dir, "etc")

    return base_model


def get_model_path(data):
    base_model = get_model_dir(data)
    return os.path.join(base_model, data['filename'])


def check_state_of_git_node_pack(node_packs, do_fetch=False, do_update_check=True, do_update=False):
    if do_fetch:
        print("Start fetching...", end="")
    elif do_update:
        print("Start updating...", end="")
    elif do_update_check:
        print("Start update check...", end="")

    def process_custom_node(item):
        core.check_state_of_git_node_pack_single(item, do_fetch, do_update_check, do_update)

    with concurrent.futures.ThreadPoolExecutor(4) as executor:
        for k, v in node_packs.items():
            if v.get('active_version') in ['unknown', 'nightly']:
                executor.submit(process_custom_node, v)

    if do_fetch:
        print(f"\x1b[2K\rFetching done.")
    elif do_update:
        update_exists = any(item.get('updatable', False) for item in node_packs.values())
        if update_exists:
            print(f"\x1b[2K\rUpdate done.")
        else:
            print(f"\x1b[2K\rAll extensions are already up-to-date.")
    elif do_update_check:
        print(f"\x1b[2K\rUpdate check done.")


def nickname_filter(json_obj):
    preemptions_map = {}

    for k, x in json_obj.items():
        if 'preemptions' in x[1]:
            for y in x[1]['preemptions']:
                preemptions_map[y] = k
        elif k.endswith("/ComfyUI"):
            for y in x[0]:
                preemptions_map[y] = k

    updates = {}
    for k, x in json_obj.items():
        removes = set()
        for y in x[0]:
            k2 = preemptions_map.get(y)
            if k2 is not None and k != k2:
                removes.add(y)

        if len(removes) > 0:
            updates[k] = [y for y in x[0] if y not in removes]

    for k, v in updates.items():
        json_obj[k][0] = v

    return json_obj


@routes.get("/customnode/getmappings")
async def fetch_customnode_mappings(request):
    """
    provide unified (node -> node pack) mapping list
    """
    mode = request.rel_url.query["mode"]

    nickname_mode = False
    if mode == "nickname":
        mode = "local"
        nickname_mode = True

    json_obj = await core.get_data_by_mode(mode, 'extension-node-map.json')
    json_obj = core.map_to_unified_keys(json_obj)

    if nickname_mode:
        json_obj = nickname_filter(json_obj)

    all_nodes = set()
    patterns = []
    for k, x in json_obj.items():
        all_nodes.update(set(x[0]))

        if 'nodename_pattern' in x[1]:
            patterns.append((x[1]['nodename_pattern'], x[0]))

    missing_nodes = set(nodes.NODE_CLASS_MAPPINGS.keys()) - all_nodes

    for x in missing_nodes:
        for pat, item in patterns:
            if re.match(pat, x):
                item.append(x)

    return web.json_response(json_obj, content_type='application/json')


@routes.get("/customnode/fetch_updates")
async def fetch_updates(request):
    try:
        if request.rel_url.query["mode"] == "local":
            channel = 'local'
        else:
            channel = core.get_config()['channel_url']

        await core.unified_manager.reload(request.rel_url.query["mode"])
        await core.unified_manager.get_custom_nodes(channel, request.rel_url.query["mode"])

        res = core.unified_manager.fetch_or_pull_git_repo(is_pull=False)

        for x in res['failed']:
            print(f"FETCH FAILED: {x}")

        print("\nDone.")

        if len(res['updated']) > 0:
            return web.Response(status=201)

        return web.Response(status=200)
    except:
        traceback.print_exc()
        return web.Response(status=400)


@routes.get("/customnode/update_all")
async def update_all(request):
    if not is_allowed_security_level('middle'):
        print(SECURITY_MESSAGE_MIDDLE_OR_BELOW)
        return web.Response(status=403)

    try:
        core.save_snapshot_with_postfix('autosave')

        if request.rel_url.query["mode"] == "local":
            channel = 'local'
        else:
            channel = core.get_config()['channel_url']

        await core.unified_manager.reload(request.rel_url.query["mode"])
        await core.unified_manager.get_custom_nodes(channel, request.rel_url.query["mode"])

        updated_cnr = []
        for k, v in core.unified_manager.active_nodes.items():
            if v[0] != 'nightly':
                res = core.unified_manager.unified_update(k, v[0])
                if res.action == 'switch-cnr' and res:
                    updated_cnr.append(k)

        res = core.unified_manager.fetch_or_pull_git_repo(is_pull=True)

        res['updated'] += updated_cnr

        for x in res['failed']:
            print(f"PULL FAILED: {x}")

        if len(res['updated']) == 0 and len(res['failed']) == 0:
            status = 200
        else:
            status = 201

        print(f"\nDone.")
        return web.json_response(res, status=status, content_type='application/json')
    except:
        traceback.print_exc()
        return web.Response(status=400)
    finally:
        core.clear_pip_cache()


def convert_markdown_to_html(input_text):
    pattern_a = re.compile(r'\[a/([^]]+)\]\(([^)]+)\)')
    pattern_w = re.compile(r'\[w/([^]]+)\]')
    pattern_i = re.compile(r'\[i/([^]]+)\]')
    pattern_bold = re.compile(r'\*\*([^*]+)\*\*')
    pattern_white = re.compile(r'%%([^*]+)%%')

    def replace_a(match):
        return f"<a href='{match.group(2)}' target='blank'>{match.group(1)}</a>"

    def replace_w(match):
        return f"<p class='cm-warn-note'>{match.group(1)}</p>"

    def replace_i(match):
        return f"<p class='cm-info-note'>{match.group(1)}</p>"

    def replace_bold(match):
        return f"<B>{match.group(1)}</B>"

    def replace_white(match):
        return f"<font color='white'>{match.group(1)}</font>"

    input_text = input_text.replace('\\[', '&#91;').replace('\\]', '&#93;').replace('<', '&lt;').replace('>', '&gt;')

    result_text = re.sub(pattern_a, replace_a, input_text)
    result_text = re.sub(pattern_w, replace_w, result_text)
    result_text = re.sub(pattern_i, replace_i, result_text)
    result_text = re.sub(pattern_bold, replace_bold, result_text)
    result_text = re.sub(pattern_white, replace_white, result_text)

    return result_text.replace("\n", "<BR>")


def populate_markdown(x):
    if 'description' in x:
        x['description'] = convert_markdown_to_html(manager_util.sanitize_tag(x['description']))

    if 'name' in x:
        x['name'] = manager_util.sanitize_tag(x['name'])

    if 'title' in x:
        x['title'] = manager_util.sanitize_tag(x['title'])


@routes.get("/customnode/getlist")
async def fetch_customnode_list(request):
    """
    provide unified custom node list
    """
    if "skip_update" in request.rel_url.query and request.rel_url.query["skip_update"] == "true":
        skip_update = True
    else:
        skip_update = False

    if request.rel_url.query["mode"] == "local":
        channel = 'local'
    else:
        channel = core.get_config()['channel_url']

    node_packs = await core.get_unified_total_nodes(channel, request.rel_url.query["mode"])
    json_obj_github = core.get_data_by_mode(request.rel_url.query["mode"], 'github-stats.json', 'default')
    json_obj_extras = core.get_data_by_mode(request.rel_url.query["mode"], 'extras.json', 'default')

    core.populate_github_stats(node_packs, await json_obj_github)
    core.populate_favorites(node_packs, await json_obj_extras)

    check_state_of_git_node_pack(node_packs, False, do_update_check=not skip_update)

    for v in node_packs.values():
        populate_markdown(v)

    if channel != 'local':
        found = 'custom'

        for name, url in core.get_channel_dict().items():
            if url == channel:
                found = name
                break

        channel = found

    result = dict(channel=channel, node_packs=node_packs)

    return web.json_response(result, content_type='application/json')


@routes.get("/customnode/alternatives")
async def fetch_customnode_alternatives(request):
    alter_json = await core.get_data_by_mode(request.rel_url.query["mode"], 'alter-list.json')

    res = {}

    for item in alter_json['items']:
        populate_markdown(item)
        res[item['id']] = item

    res = core.map_to_unified_keys(res)

    return web.json_response(res, content_type='application/json')


def check_model_installed(json_obj):
    def process_model(item):
        model_path = get_model_path(item)
        item['installed'] = 'None'

        if model_path is not None:
            if model_path.endswith('.zip'):
                if os.path.exists(model_path[:-4]):
                    item['installed'] = 'True'
                else:
                    item['installed'] = 'False'
            elif os.path.exists(model_path):
                item['installed'] = 'True'
            else:
                item['installed'] = 'False'

    with concurrent.futures.ThreadPoolExecutor(8) as executor:
        for item in json_obj['models']:
            executor.submit(process_model, item)


@routes.get("/externalmodel/getlist")
async def fetch_externalmodel_list(request):
    json_obj = await core.get_data_by_mode(request.rel_url.query["mode"], 'model-list.json')

    check_model_installed(json_obj)

    for x in json_obj['models']:
        populate_markdown(x)

    return web.json_response(json_obj, content_type='application/json')


@PromptServer.instance.routes.get("/snapshot/getlist")
async def get_snapshot_list(request):
    snapshots_directory = os.path.join(core.comfyui_manager_path, 'snapshots')
    items = [f[:-5] for f in os.listdir(snapshots_directory) if f.endswith('.json')]
    items.sort(reverse=True)
    return web.json_response({'items': items}, content_type='application/json')


@routes.get("/snapshot/remove")
async def remove_snapshot(request):
    if not is_allowed_security_level('middle'):
        print(SECURITY_MESSAGE_MIDDLE_OR_BELOW)
        return web.Response(status=403)
    
    try:
        target = request.rel_url.query["target"]

        path = os.path.join(core.comfyui_manager_path, 'snapshots', f"{target}.json")
        if os.path.exists(path):
            os.remove(path)

        return web.Response(status=200)
    except:
        return web.Response(status=400)


@routes.get("/snapshot/restore")
async def remove_snapshot(request):
    if not is_allowed_security_level('middle'):
        print(SECURITY_MESSAGE_MIDDLE_OR_BELOW)
        return web.Response(status=403)
    
    try:
        target = request.rel_url.query["target"]

        path = os.path.join(core.comfyui_manager_path, 'snapshots', f"{target}.json")
        if os.path.exists(path):
            if not os.path.exists(core.startup_script_path):
                os.makedirs(core.startup_script_path)

            target_path = os.path.join(core.startup_script_path, "restore-snapshot.json")
            shutil.copy(path, target_path)

            print(f"Snapshot restore scheduled: `{target}`")
            return web.Response(status=200)

        print(f"Snapshot file not found: `{path}`")
        return web.Response(status=400)
    except:
        return web.Response(status=400)


@routes.get("/snapshot/get_current")
async def get_current_snapshot_api(request):
    try:
        return web.json_response(core.get_current_snapshot(), content_type='application/json')
    except:
        return web.Response(status=400)


@routes.get("/snapshot/save")
async def save_snapshot(request):
    try:
        core.save_snapshot_with_postfix('snapshot')
        return web.Response(status=200)
    except:
        return web.Response(status=400)


def unzip_install(files):
    temp_filename = 'manager-temp.zip'
    for url in files:
        if url.endswith("/"):
            url = url[:-1]
        try:
            headers = {
                'User-Agent': 'Mozilla/5.0 (Windows NT 10.0; Win64; x64) AppleWebKit/537.36 (KHTML, like Gecko) Chrome/58.0.3029.110 Safari/537.3'}

            req = urllib.request.Request(url, headers=headers)
            response = urllib.request.urlopen(req)
            data = response.read()

            with open(temp_filename, 'wb') as f:
                f.write(data)

            with zipfile.ZipFile(temp_filename, 'r') as zip_ref:
                zip_ref.extractall(core.custom_nodes_path)

            os.remove(temp_filename)
        except Exception as e:
            print(f"Install(unzip) error: {url} / {e}", file=sys.stderr)
            return False

    print("Installation was successful.")
    return True


def download_url_with_agent(url, save_path):
    try:
        headers = {
            'User-Agent': 'Mozilla/5.0 (Windows NT 10.0; Win64; x64) AppleWebKit/537.36 (KHTML, like Gecko) Chrome/58.0.3029.110 Safari/537.3'}

        req = urllib.request.Request(url, headers=headers)
        response = urllib.request.urlopen(req)
        data = response.read()

        if not os.path.exists(os.path.dirname(save_path)):
            os.makedirs(os.path.dirname(save_path))

        with open(save_path, 'wb') as f:
            f.write(data)

    except Exception as e:
        print(f"Download error: {url} / {e}", file=sys.stderr)
        return False

    print("Installation was successful.")
    return True


def copy_install(files, js_path_name=None):
    for url in files:
        if url.endswith("/"):
            url = url[:-1]
        try:
            filename = os.path.basename(url)
            if url.endswith(".py"):
                download_url(url, core.custom_nodes_path, filename)
            else:
                path = os.path.join(core.js_path, js_path_name) if js_path_name is not None else core.js_path
                if not os.path.exists(path):
                    os.makedirs(path)
                download_url(url, path, filename)

        except Exception as e:
            print(f"Install(copy) error: {url} / {e}", file=sys.stderr)
            return False

    print("Installation was successful.")
    return True


def copy_uninstall(files, js_path_name='.'):
    for url in files:
        if url.endswith("/"):
            url = url[:-1]
        dir_name = os.path.basename(url)
        base_path = core.custom_nodes_path if url.endswith('.py') else os.path.join(core.js_path, js_path_name)
        file_path = os.path.join(base_path, dir_name)

        try:
            if os.path.exists(file_path):
                os.remove(file_path)
            elif os.path.exists(file_path + ".disabled"):
                os.remove(file_path + ".disabled")
        except Exception as e:
            print(f"Uninstall(copy) error: {url} / {e}", file=sys.stderr)
            return False

    print("Uninstallation was successful.")
    return True


def copy_set_active(files, is_disable, js_path_name='.'):
    if is_disable:
        action_name = "Disable"
    else:
        action_name = "Enable"

    for url in files:
        if url.endswith("/"):
            url = url[:-1]
        dir_name = os.path.basename(url)
        base_path = core.custom_nodes_path if url.endswith('.py') else os.path.join(core.js_path, js_path_name)
        file_path = os.path.join(base_path, dir_name)

        try:
            if is_disable:
                current_name = file_path
                new_name = file_path + ".disabled"
            else:
                current_name = file_path + ".disabled"
                new_name = file_path

            os.rename(current_name, new_name)

        except Exception as e:
            print(f"{action_name}(copy) error: {url} / {e}", file=sys.stderr)

            return False

    print(f"{action_name} was successful.")
    return True


@routes.get("/customnode/versions/{node_name}")
async def get_cnr_versions(request):
    node_name = request.match_info.get("node_name", None)
    versions = core.cnr_utils.all_versions_of_node(node_name)

    if versions:
        return web.json_response(versions, content_type='application/json')

    return web.Response(status=400)


@routes.get("/customnode/disabled_versions/{node_name}")
async def get_disabled_versions(request):
    node_name = request.match_info.get("node_name", None)
    versions = []
    if node_name in core.unified_manager.nightly_inactive_nodes:
        versions.append(dict(version='nightly'))

    for v in core.unified_manager.cnr_inactive_nodes.get(node_name, {}).keys():
        versions.append(dict(version=v))

    if versions:
        return web.json_response(versions, content_type='application/json')

    return web.Response(status=400)


@routes.post("/customnode/reinstall")
async def reinstall_custom_node(request):
    await uninstall_custom_node(request)
    await install_custom_node(request)


@routes.post("/customnode/install")
async def install_custom_node(request):
    if not is_allowed_security_level('middle'):
        print(SECURITY_MESSAGE_MIDDLE_OR_BELOW)
        return web.Response(status=403)

    json_data = await request.json()

<<<<<<< HEAD
    # non-nightly cnr is safe
    risky_level = None
    cnr_id = json_data.get('id')
    skip_post_install = json_data.get('skip_post_install')

    if json_data['version'] != 'unknown':
        selected_version = json_data.get('selected_version', 'latest')
        if selected_version != 'nightly':
            risky_level = 'low'
            node_spec_str = f"{cnr_id}@{selected_version}"
        else:
            node_spec_str = f"{cnr_id}@nightly"
    else:
        # unknown
        unknown_name = os.path.basename(json_data['files'][0])
        node_spec_str = f"{unknown_name}@unknown"

    # apply security policy if not cnr node (nightly isn't regarded as cnr node)
    if risky_level is None:
        risky_level = await get_risky_level(json_data['files'])

=======
    risky_level = await get_risky_level(json_data['files'], json_data.get('pip', []))
>>>>>>> 1d7777fb
    if not is_allowed_security_level(risky_level):
        print(SECURITY_MESSAGE_GENERAL)
        return web.Response(status=404)

    node_spec = core.unified_manager.resolve_node_spec(node_spec_str)

    if node_spec is None:
        return

    node_name, version_spec, is_specified = node_spec
    res = await core.unified_manager.install_by_id(node_name, version_spec, json_data['channel'], json_data['mode'], return_postinstall=skip_post_install)
    # discard post install if skip_post_install mode

    if res not in ['skip', 'enable', 'install-git', 'install-cnr', 'switch-cnr']:
        return web.Response(status=400)

    return web.Response(status=200)


@routes.post("/customnode/fix")
async def fix_custom_node(request):
    if not is_allowed_security_level('middle'):
        print(SECURITY_MESSAGE_MIDDLE_OR_BELOW)
        return web.Response(status=403)

    json_data = await request.json()

    node_id = json_data.get('id')
    node_ver = json_data['version']
    if node_ver != 'unknown':
        node_name = node_id
    else:
        # unknown
        node_name = os.path.basename(json_data['files'][0])

    res = core.unified_manager.unified_fix(node_name, node_ver)

    if res.result:
        print(f"After restarting ComfyUI, please refresh the browser.")
        return web.json_response({}, content_type='application/json')

    print(f"ERROR: An error occurred while fixing '{node_name}@{node_ver}'.")
    return web.Response(status=400)


@routes.post("/customnode/install/git_url")
async def install_custom_node_git_url(request):
    if not is_allowed_security_level('high'):
        print(SECURITY_MESSAGE_NORMAL_MINUS)
        return web.Response(status=403)

    url = await request.text()
    res = await core.gitclone_install(url)

    if res.action == 'skip':
        print(f"Already installed: '{res.target}'")
        return web.Response(status=200)
    elif res.result:
        print(f"After restarting ComfyUI, please refresh the browser.")
        return web.Response(status=200)

    print(res.msg)
    return web.Response(status=400)


@routes.post("/customnode/install/pip")
async def install_custom_node_git_url(request):
    if not is_allowed_security_level('high'):
        print(SECURITY_MESSAGE_NORMAL_MINUS)
        return web.Response(status=403)

    packages = await request.text()
    core.pip_install(packages.split(' '))

    return web.Response(status=200)


@routes.post("/customnode/uninstall")
async def uninstall_custom_node(request):
    if not is_allowed_security_level('middle'):
        print(SECURITY_MESSAGE_MIDDLE_OR_BELOW)
        return web.Response(status=403)

    json_data = await request.json()

    node_id = json_data.get('id')
    if json_data['version'] != 'unknown':
        is_unknown = False
        node_name = node_id
    else:
        # unknown
        is_unknown = True
        node_name = os.path.basename(json_data['files'][0])

    res = core.unified_manager.unified_uninstall(node_name, is_unknown)

    if res.result:
        print(f"After restarting ComfyUI, please refresh the browser.")
        return web.json_response({}, content_type='application/json')

    print(f"ERROR: An error occurred while uninstalling '{node_name}'.")
    return web.Response(status=400)


@routes.post("/customnode/update")
async def update_custom_node(request):
    if not is_allowed_security_level('middle'):
        print(SECURITY_MESSAGE_MIDDLE_OR_BELOW)
        return web.Response(status=403)

    json_data = await request.json()

    node_id = json_data.get('id')
    if json_data['version'] != 'unknown':
        node_name = node_id
    else:
        # unknown
        node_name = os.path.basename(json_data['files'][0])

    res = core.unified_manager.unified_update(node_name, json_data['version'])

    core.clear_pip_cache()

    if res.result:
        print(f"After restarting ComfyUI, please refresh the browser.")
        return web.json_response({}, content_type='application/json')

    print(f"ERROR: An error occurred while updating '{node_name}'.")
    return web.Response(status=400)


@routes.get("/comfyui_manager/update_comfyui")
async def update_comfyui(request):
    print(f"Update ComfyUI")

    try:
        repo_path = os.path.dirname(folder_paths.__file__)
        res = core.update_path(repo_path)
        if res == "fail":
            print(f"ComfyUI update fail: The installed ComfyUI does not have a Git repository.")
            return web.Response(status=400)
        elif res == "updated":
            return web.Response(status=201)
        else:  # skipped
            return web.Response(status=200)
    except Exception as e:
        print(f"ComfyUI update fail: {e}", file=sys.stderr)

    return web.Response(status=400)


@routes.get("/comfyui_manager/comfyui_versions")
async def comfyui_versions(request):
    try:
        res, current = core.get_comfyui_versions()
        return web.json_response({'versions': res, 'current': current}, status=200, content_type='application/json')
    except Exception as e:
        print(f"ComfyUI update fail: {e}", file=sys.stderr)

    return web.Response(status=400)


@routes.get("/comfyui_manager/comfyui_switch_version")
async def comfyui_switch_version(request):
    try:
        if "ver" in request.rel_url.query:
            core.switch_comfyui(request.rel_url.query['ver'])

        return web.Response(status=200)
    except Exception as e:
        print(f"ComfyUI update fail: {e}", file=sys.stderr)

    return web.Response(status=400)


@routes.post("/customnode/disable")
async def disable_node(request):
    json_data = await request.json()

    node_id = json_data.get('id')
    if json_data['version'] != 'unknown':
        is_unknown = False
        node_name = node_id
    else:
        # unknown
        is_unknown = True
        node_name = os.path.basename(json_data['files'][0])

    res = core.unified_manager.unified_disable(node_name, is_unknown)

    if res:
        return web.json_response({}, content_type='application/json')

    return web.Response(status=400)


@routes.get("/manager/migrate_unmanaged_nodes")
async def migrate_unmanaged_nodes(request):
    print(f"[ComfyUI-Manager] Migrating unmanaged nodes...")
    await core.unified_manager.migrate_unmanaged_nodes()
    print("Done.")
    return web.Response(status=200)


@routes.get("/manager/need_to_migrate")
async def need_to_migrate(request):
    return web.Response(text=str(core.need_to_migrate), status=200)


@routes.post("/model/install")
async def install_model(request):
    json_data = await request.json()

    model_path = get_model_path(json_data)

    if not is_allowed_security_level('middle'):
        print(SECURITY_MESSAGE_MIDDLE_OR_BELOW)
        return web.Response(status=403)

    if not json_data['filename'].endswith('.safetensors') and not is_allowed_security_level('high'):
        models_json = await core.get_data_by_mode('cache', 'model-list.json')

        is_belongs_to_whitelist = False
        for x in models_json['models']:
            if x.get('url') == json_data['url']:
                is_belongs_to_whitelist = True
                break

        if not is_belongs_to_whitelist:
            print(SECURITY_MESSAGE_NORMAL_MINUS)
            return web.Response(status=403)

    res = False

    try:
        if model_path is not None:
            print(f"Install model '{json_data['name']}' into '{model_path}'")

            model_url = json_data['url']
            if not core.get_config()['model_download_by_agent'] and (
                    model_url.startswith('https://github.com') or model_url.startswith('https://huggingface.co') or model_url.startswith('https://heibox.uni-heidelberg.de')):
                model_dir = get_model_dir(json_data)
                download_url(model_url, model_dir, filename=json_data['filename'])
                if model_path.endswith('.zip'):
                    res = core.unzip(model_path)
                else:
                    res = True

                if res:
                    return web.json_response({}, content_type='application/json')
            else:
                res = download_url_with_agent(model_url, model_path)
                if res and model_path.endswith('.zip'):
                    res = core.unzip(model_path)
        else:
            print(f"Model installation error: invalid model type - {json_data['type']}")

        if res:
            return web.json_response({}, content_type='application/json')
    except Exception as e:
        print(f"[ERROR] {e}", file=sys.stderr)

    return web.Response(status=400)


class ManagerTerminalHook:
    def write_stderr(self, msg):
        PromptServer.instance.send_sync("manager-terminal-feedback", {"data": msg})

    def write_stdout(self, msg):
        PromptServer.instance.send_sync("manager-terminal-feedback", {"data": msg})


manager_terminal_hook = ManagerTerminalHook()


@routes.get("/manager/terminal")
async def terminal_mode(request):
    if not is_allowed_security_level('high'):
        print(SECURITY_MESSAGE_NORMAL_MINUS)
        return web.Response(status=403)

    if "mode" in request.rel_url.query:
        if request.rel_url.query['mode'] == 'true':
            sys.__comfyui_manager_terminal_hook.add_hook('cm', manager_terminal_hook)
        else:
            sys.__comfyui_manager_terminal_hook.remove_hook('cm')

    return web.Response(status=200)


@routes.get("/manager/preview_method")
async def preview_method(request):
    if "value" in request.rel_url.query:
        set_preview_method(request.rel_url.query['value'])
        core.write_config()
    else:
        return web.Response(text=core.manager_funcs.get_current_preview_method(), status=200)

    return web.Response(status=200)


@routes.get("/manager/badge_mode")
async def badge_mode(request):
    if "value" in request.rel_url.query:
        set_badge_mode(request.rel_url.query['value'])
        core.write_config()
    else:
        return web.Response(text=core.get_config()['badge_mode'], status=200)

    return web.Response(status=200)


@routes.get("/manager/default_ui")
async def default_ui_mode(request):
    if "value" in request.rel_url.query:
        set_default_ui_mode(request.rel_url.query['value'])
        core.write_config()
    else:
        return web.Response(text=core.get_config()['default_ui'], status=200)

    return web.Response(status=200)


@routes.get("/manager/component/policy")
async def component_policy(request):
    if "value" in request.rel_url.query:
        set_component_policy(request.rel_url.query['value'])
        core.write_config()
    else:
        return web.Response(text=core.get_config()['component_policy'], status=200)

    return web.Response(status=200)


@routes.get("/manager/dbl_click/policy")
async def dbl_click_policy(request):
    if "value" in request.rel_url.query:
        set_double_click_policy(request.rel_url.query['value'])
        core.write_config()
    else:
        return web.Response(text=core.get_config()['double_click_policy'], status=200)

    return web.Response(status=200)


@routes.get("/manager/channel_url_list")
async def channel_url_list(request):
    channels = core.get_channel_dict()
    if "value" in request.rel_url.query:
        channel_url = channels.get(request.rel_url.query['value'])
        if channel_url is not None:
            core.get_config()['channel_url'] = channel_url
            core.write_config()
    else:
        selected = 'custom'
        selected_url = core.get_config()['channel_url']

        for name, url in channels.items():
            if url == selected_url:
                selected = name
                break

        res = {'selected': selected,
               'list': core.get_channel_list()}
        return web.json_response(res, status=200)

    return web.Response(status=200)


def add_target_blank(html_text):
    pattern = r'(<a\s+href="[^"]*"\s*[^>]*)(>)'

    def add_target(match):
        if 'target=' not in match.group(1):
            return match.group(1) + ' target="_blank"' + match.group(2)
        return match.group(0)

    modified_html = re.sub(pattern, add_target, html_text)

    return modified_html


@routes.get("/manager/notice")
async def get_notice(request):
    url = "github.com"
    path = "/ltdrdata/ltdrdata.github.io/wiki/News"

    async with aiohttp.ClientSession(trust_env=True, connector=aiohttp.TCPConnector(verify_ssl=False)) as session:
        async with session.get(f"https://{url}{path}") as response:
            if response.status == 200:
                # html_content = response.read().decode('utf-8')
                html_content = await response.text()

                pattern = re.compile(r'<div class="markdown-body">([\s\S]*?)</div>')
                match = pattern.search(html_content)

                if match:
                    markdown_content = match.group(1)
                    if comfyui_tag:
                        markdown_content += f"<HR>ComfyUI: {comfyui_tag}<BR>Commit Date: {core.comfy_ui_commit_datetime.date()}"
                    else:
                        markdown_content += f"<HR>ComfyUI: {core.comfy_ui_revision}[{comfy_ui_hash[:6]}]({core.comfy_ui_commit_datetime.date()})"
                    # markdown_content += f"<BR>&nbsp; &nbsp; &nbsp; &nbsp; &nbsp;()"
                    markdown_content += f"<BR>Manager: {core.version_str}"

                    markdown_content = add_target_blank(markdown_content)

                    try:
                        if core.comfy_ui_required_commit_datetime.date() > core.comfy_ui_commit_datetime.date():
                            markdown_content = f'<P style="text-align: center; color:red; background-color:white; font-weight:bold">Your ComfyUI is too OUTDATED!!!</P>' + markdown_content
                    except:
                        pass

                    return web.Response(text=markdown_content, status=200)
                else:
                    return web.Response(text="Unable to retrieve Notice", status=200)
            else:
                return web.Response(text="Unable to retrieve Notice", status=200)


@routes.get("/manager/reboot")
def restart(self):
    if not is_allowed_security_level('middle'):
        print(SECURITY_MESSAGE_MIDDLE_OR_BELOW)
        return web.Response(status=403)

    try:
        sys.stdout.close_log()
    except Exception as e:
        pass

    if '__COMFY_CLI_SESSION__' in os.environ:
        with open(os.path.join(os.environ['__COMFY_CLI_SESSION__'] + '.reboot'), 'w') as file:
            pass

        print(f"\nRestarting...\n\n")
        exit(0)

    print(f"\nRestarting... [Legacy Mode]\n\n")
    if sys.platform.startswith('win32'):
        return os.execv(sys.executable, ['"' + sys.executable + '"', '"' + sys.argv[0] + '"'] + sys.argv[1:])
    else:
        return os.execv(sys.executable, [sys.executable] + sys.argv)


def sanitize_filename(input_string):
    result_string = re.sub(r'[^a-zA-Z0-9_]', '_', input_string)
    return result_string


@routes.post("/manager/component/save")
async def save_component(request):
    try:
        data = await request.json()
        name = data['name']
        workflow = data['workflow']

        if not os.path.exists(components_path):
            os.mkdir(components_path)

        if 'packname' in workflow and workflow['packname'] != '':
            sanitized_name = sanitize_filename(workflow['packname']) + '.pack'
        else:
            sanitized_name = sanitize_filename(name) + '.json'

        filepath = os.path.join(components_path, sanitized_name)
        components = {}
        if os.path.exists(filepath):
            with open(filepath) as f:
                components = json.load(f)

        components[name] = workflow

        with open(filepath, 'w') as f:
            json.dump(components, f, indent=4, sort_keys=True)
        return web.Response(text=filepath, status=200)
    except:
        return web.Response(status=400)


@routes.post("/manager/component/loads")
async def load_components(request):
    try:
        json_files = [f for f in os.listdir(components_path) if f.endswith('.json')]
        pack_files = [f for f in os.listdir(components_path) if f.endswith('.pack')]

        components = {}
        for json_file in json_files + pack_files:
            file_path = os.path.join(components_path, json_file)
            with open(file_path, 'r') as file:
                try:
                    # When there is a conflict between the .pack and the .json, the pack takes precedence and overrides.
                    components.update(json.load(file))
                except json.JSONDecodeError as e:
                    print(f"[ComfyUI-Manager] Error decoding component file in file {json_file}: {e}")

        return web.json_response(components)
    except Exception as e:
        print(f"[ComfyUI-Manager] failed to load components\n{e}")
        return web.Response(status=400)


args.enable_cors_header = "*"
if hasattr(PromptServer.instance, "app"):
    app = PromptServer.instance.app
    cors_middleware = server.create_cors_middleware(args.enable_cors_header)
    app.middlewares.append(cors_middleware)


def sanitize(data):
    return data.replace("<", "&lt;").replace(">", "&gt;")


async def _confirm_try_install(sender, custom_node_url, msg):
    json_obj = await core.get_data_by_mode('default', 'custom-node-list.json')

    sender = manager_util.sanitize_tag(sender)
    msg = manager_util.sanitize_tag(msg)
    target = core.lookup_customnode_by_url(json_obj, custom_node_url)

    if target is not None:
        PromptServer.instance.send_sync("cm-api-try-install-customnode",
                                        {"sender": sender, "target": target, "msg": msg})
    else:
        print(f"[ComfyUI Manager API] Failed to try install - Unknown custom node url '{custom_node_url}'")


def confirm_try_install(sender, custom_node_url, msg):
    asyncio.run(_confirm_try_install(sender, custom_node_url, msg))


cm_global.register_api('cm.try-install-custom-node', confirm_try_install)

import asyncio


async def default_cache_update():
    async def get_cache(filename):
        uri = f"{core.DEFAULT_CHANNEL}/{filename}"
        cache_uri = str(manager_util.simple_hash(uri)) + '_' + filename
        cache_uri = os.path.join(core.cache_dir, cache_uri)

        json_obj = await manager_util.get_data(uri, True)

        with core.cache_lock:
            with open(cache_uri, "w", encoding='utf-8') as file:
                json.dump(json_obj, file, indent=4, sort_keys=True)
                print(f"[ComfyUI-Manager] default cache updated: {uri}")

    a = get_cache("custom-node-list.json")
    b = get_cache("extension-node-map.json")
    c = get_cache("model-list.json")
    d = get_cache("alter-list.json")
    e = get_cache("github-stats.json")

    await asyncio.gather(a, b, c, d, e)

    if not core.get_config()['skip_migration_check']:
        await core.check_need_to_migrate()
    else:
        print("[ComfyUI-Manager] Migration check is skipped...")


threading.Thread(target=lambda: asyncio.run(default_cache_update())).start()

if not os.path.exists(core.config_path):
    core.get_config()
    core.write_config()


cm_global.register_extension('ComfyUI-Manager',
                             {'version': core.version,
                                 'name': 'ComfyUI Manager',
                                 'nodes': {'Terminal Log //CM'},
                                 'description': 'It provides the ability to manage custom nodes in ComfyUI.', })
<|MERGE_RESOLUTION|>--- conflicted
+++ resolved
@@ -834,7 +834,6 @@
 
     json_data = await request.json()
 
-<<<<<<< HEAD
     # non-nightly cnr is safe
     risky_level = None
     cnr_id = json_data.get('id')
@@ -854,11 +853,8 @@
 
     # apply security policy if not cnr node (nightly isn't regarded as cnr node)
     if risky_level is None:
-        risky_level = await get_risky_level(json_data['files'])
-
-=======
-    risky_level = await get_risky_level(json_data['files'], json_data.get('pip', []))
->>>>>>> 1d7777fb
+        risky_level = await get_risky_level(json_data['files'], json_data.get('pip', []))
+
     if not is_allowed_security_level(risky_level):
         print(SECURITY_MESSAGE_GENERAL)
         return web.Response(status=404)
