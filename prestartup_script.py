import os
import subprocess
import sys
import atexit
import threading
import re
import locale
import platform
import json
import ast
import logging

glob_path = os.path.join(os.path.dirname(__file__), "glob")
sys.path.append(glob_path)

import security_check
from manager_util import *
import cm_global

security_check.security_check()

cm_global.pip_blacklist = ['torch', 'torchsde', 'torchvision']
cm_global.pip_downgrade_blacklist = ['torch', 'torchsde', 'torchvision', 'transformers', 'safetensors', 'kornia']


def skip_pip_spam(x):
    return ('Requirement already satisfied:' in x) or ("DEPRECATION: Loading egg at" in x)


message_collapses = [skip_pip_spam]
import_failed_extensions = set()
cm_global.variables['cm.on_revision_detected_handler'] = []
enable_file_logging = True


def register_message_collapse(f):
    global message_collapses
    message_collapses.append(f)


def is_import_failed_extension(name):
    global import_failed_extensions
    return name in import_failed_extensions


def check_file_logging():
    global enable_file_logging
    try:
        import configparser
        config_path = os.path.join(os.path.dirname(__file__), "config.ini")
        config = configparser.ConfigParser()
        config.read(config_path)
        default_conf = config['default']

        if 'file_logging' in default_conf and default_conf['file_logging'].lower() == 'false':
            enable_file_logging = False
    except Exception:
        pass


check_file_logging()

comfy_path = os.environ.get('COMFYUI_PATH')
if comfy_path is None:
    comfy_path = os.path.abspath(os.path.dirname(sys.modules['__main__'].__file__))

sys.__comfyui_manager_register_message_collapse = register_message_collapse
sys.__comfyui_manager_is_import_failed_extension = is_import_failed_extension
cm_global.register_api('cm.register_message_collapse', register_message_collapse)
cm_global.register_api('cm.is_import_failed_extension', is_import_failed_extension)


comfyui_manager_path = os.path.abspath(os.path.dirname(__file__))
custom_nodes_path = os.path.abspath(os.path.join(comfyui_manager_path, ".."))
startup_script_path = os.path.join(comfyui_manager_path, "startup-scripts")
restore_snapshot_path = os.path.join(startup_script_path, "restore-snapshot.json")
git_script_path = os.path.join(comfyui_manager_path, "git_helper.py")
cm_cli_path = os.path.join(comfyui_manager_path, "cm-cli.py")
pip_overrides_path = os.path.join(comfyui_manager_path, "pip_overrides.json")


cm_global.pip_overrides = {}
if os.path.exists(pip_overrides_path):
    with open(pip_overrides_path, 'r', encoding="UTF-8", errors="ignore") as json_file:
        cm_global.pip_overrides = json.load(json_file)
        cm_global.pip_overrides['numpy'] = 'numpy<2'


def remap_pip_package(pkg):
    if pkg in cm_global.pip_overrides:
        res = cm_global.pip_overrides[pkg]
        print(f"[ComfyUI-Manager] '{pkg}' is remapped to '{res}'")
        return res
    else:
        return pkg


std_log_lock = threading.Lock()


class TerminalHook:
    def __init__(self):
        self.hooks = {}

    def add_hook(self, k, v):
        self.hooks[k] = v

    def remove_hook(self, k):
        if k in self.hooks:
            del self.hooks[k]

    def write_stderr(self, msg):
        for v in self.hooks.values():
            try:
                v.write_stderr(msg)
            except Exception:
                pass

    def write_stdout(self, msg):
        for v in self.hooks.values():
            try:
                v.write_stdout(msg)
            except Exception:
                pass


terminal_hook = TerminalHook()
sys.__comfyui_manager_terminal_hook = terminal_hook


def handle_stream(stream, prefix):
    stream.reconfigure(encoding=locale.getpreferredencoding(), errors='replace')
    for msg in stream:
        if prefix == '[!]' and ('it/s]' in msg or 's/it]' in msg) and ('%|' in msg or 'it [' in msg):
            if msg.startswith('100%'):
                print('\r' + msg, end="", file=sys.stderr),
            else:
                print('\r' + msg[:-1], end="", file=sys.stderr),
        else:
            if prefix == '[!]':
                print(prefix, msg, end="", file=sys.stderr)
            else:
                print(prefix, msg, end="")


def process_wrap(cmd_str, cwd_path, handler=None, env=None):
    process = subprocess.Popen(cmd_str, cwd=cwd_path, env=env, stdout=subprocess.PIPE, stderr=subprocess.PIPE, text=True, bufsize=1)

    if handler is None:
        handler = handle_stream

    stdout_thread = threading.Thread(target=handler, args=(process.stdout, ""))
    stderr_thread = threading.Thread(target=handler, args=(process.stderr, "[!]"))

    stdout_thread.start()
    stderr_thread.start()

    stdout_thread.join()
    stderr_thread.join()

    return process.wait()


try:
    if '--port' in sys.argv:
        port_index = sys.argv.index('--port')
        if port_index + 1 < len(sys.argv):
            port = int(sys.argv[port_index + 1])
            postfix = f"_{port}"
        else:
            postfix = ""
    else:
        postfix = ""

    # Logger setup
    if enable_file_logging:
        if os.path.exists(f"comfyui{postfix}.log"):
            if os.path.exists(f"comfyui{postfix}.prev.log"):
                if os.path.exists(f"comfyui{postfix}.prev2.log"):
                    os.remove(f"comfyui{postfix}.prev2.log")
                os.rename(f"comfyui{postfix}.prev.log", f"comfyui{postfix}.prev2.log")
            os.rename(f"comfyui{postfix}.log", f"comfyui{postfix}.prev.log")

        log_file = open(f"comfyui{postfix}.log", "w", encoding="utf-8", errors="ignore")

    log_lock = threading.Lock()

    original_stdout = sys.stdout
    original_stderr = sys.stderr

    if original_stdout.encoding.lower() == 'utf-8':
        write_stdout = original_stdout.write
        write_stderr = original_stderr.write
    else:
        def wrapper_stdout(msg):
            original_stdout.write(msg.encode('utf-8').decode(original_stdout.encoding, errors="ignore"))
            
        def wrapper_stderr(msg):
            original_stderr.write(msg.encode('utf-8').decode(original_stderr.encoding, errors="ignore"))

        write_stdout = wrapper_stdout
        write_stderr = wrapper_stderr

    pat_tqdm = r'\d+%.*\[(.*?)\]'
    pat_import_fail = r'seconds \(IMPORT FAILED\):(.*)$'

    is_start_mode = True


    class ComfyUIManagerLogger:
        def __init__(self, is_stdout):
            self.is_stdout = is_stdout
            self.encoding = "utf-8"
            self.last_char = ''

        def fileno(self):
            try:
                if self.is_stdout:
                    return original_stdout.fileno()
                else:
                    return original_stderr.fileno()
            except AttributeError:
                # Handle error
                raise ValueError("The object does not have a fileno method")

        def isatty(self):
            return False

        def write(self, message):
            global is_start_mode

            if any(f(message) for f in message_collapses):
                return

            if is_start_mode:
                match = re.search(pat_import_fail, message)
                if match:
                    import_failed_extensions.add(match.group(1).strip())

                if 'Starting server' in message:
                    is_start_mode = False

            if not self.is_stdout:
                match = re.search(pat_tqdm, message)
                if match:
                    message = re.sub(r'([#|])\d', r'\1▌', message)
                    message = re.sub('#', '█', message)
                    if '100%' in message:
                        self.sync_write(message)
                    else:
                        write_stderr(message)
                        original_stderr.flush()
                else:
                    self.sync_write(message)
            else:
                self.sync_write(message)

        def sync_write(self, message, file_only=False):
            with log_lock:
<<<<<<< HEAD
                timestamp = datetime.now().strftime('%Y-%m-%d %H:%M:%S')[:-3]
=======
                timestamp = datetime.datetime.now().strftime('%Y-%m-%d %H:%M:%S.%f')[:-3]
>>>>>>> ade30470
                if self.last_char != '\n':
                    log_file.write(message)
                else:
                    log_file.write(f"[{timestamp}] {message}")
                log_file.flush()
                self.last_char = message if message == '' else message[-1]

            if not file_only:
                with std_log_lock:
                    if self.is_stdout:
                        write_stdout(message)
                        original_stdout.flush()
                        terminal_hook.write_stderr(message)
                    else:
                        write_stderr(message)
                        original_stderr.flush()
                        terminal_hook.write_stdout(message)

        def flush(self):
            log_file.flush()

            with std_log_lock:
                if self.is_stdout:
                    original_stdout.flush()
                else:
                    original_stderr.flush()

        def close(self):
            self.flush()

        def reconfigure(self, *args, **kwargs):
            pass

        # You can close through sys.stderr.close_log()
        def close_log(self):
            sys.stderr = original_stderr
            sys.stdout = original_stdout
            log_file.close()
            
    def close_log():
        sys.stderr = original_stderr
        sys.stdout = original_stdout
        log_file.close()


    if enable_file_logging:
        sys.stdout = ComfyUIManagerLogger(True)
        stderr_wrapper = ComfyUIManagerLogger(False)
        sys.stderr = stderr_wrapper

        atexit.register(close_log)
    else:
        sys.stdout.close_log = lambda: None
        stderr_wrapper = None


    class LoggingHandler(logging.Handler):
        def emit(self, record):
            global is_start_mode

            message = record.getMessage()

            if is_start_mode:
                match = re.search(pat_import_fail, message)
                if match:
                    import_failed_extensions.add(match.group(1).strip())

                if 'Starting server' in message:
                    is_start_mode = False

            if stderr_wrapper:
                stderr_wrapper.sync_write(message+'\n', file_only=True)


    logging.getLogger().addHandler(LoggingHandler())


except Exception as e:
    print(f"[ComfyUI-Manager] Logging failed: {e}")


try:
    import git
except ModuleNotFoundError:
    my_path = os.path.dirname(__file__)
    requirements_path = os.path.join(my_path, "requirements.txt")

    print(f"## ComfyUI-Manager: installing dependencies. (GitPython)")
    try:
        result = subprocess.check_output([sys.executable, '-s', '-m', 'pip', 'install', '-r', requirements_path])
    except subprocess.CalledProcessError as e:
        print(f"## [ERROR] ComfyUI-Manager: Attempting to reinstall dependencies using an alternative method.")
        try:
            result = subprocess.check_output([sys.executable, '-s', '-m', 'pip', 'install', '--user', '-r', requirements_path])
        except subprocess.CalledProcessError as e:
            print(f"## [ERROR] ComfyUI-Manager: Failed to install the GitPython package in the correct Python environment. Please install it manually in the appropriate environment. (You can seek help at https://app.element.io/#/room/%23comfyui_space%3Amatrix.org)")

try:
    import git
    print(f"## ComfyUI-Manager: installing dependencies done.")
except:
    # maybe we should sys.exit() here? there is at least two screens worth of error messages still being pumped after our error messages
    print(f"## [ERROR] ComfyUI-Manager: GitPython package seems to be installed, but failed to load somehow. Make sure you have a working git client installed")


print("** ComfyUI startup time:", datetime.now())
print("** Platform:", platform.system())
print("** Python version:", sys.version)
print("** Python executable:", sys.executable)
print("** ComfyUI Path:", comfy_path)

if enable_file_logging:
    print("** Log path:", os.path.abspath('comfyui.log'))
else:
    print("** Log path: file logging is disabled")


def read_downgrade_blacklist():
    try:
        import configparser
        config_path = os.path.join(os.path.dirname(__file__), "config.ini")
        config = configparser.ConfigParser()
        config.read(config_path)
        default_conf = config['default']

        if 'downgrade_blacklist' in default_conf:
            items = default_conf['downgrade_blacklist'].split(',')
            items = [x.strip() for x in items if x != '']
            cm_global.pip_downgrade_blacklist += items
            cm_global.pip_downgrade_blacklist = list(set(cm_global.pip_downgrade_blacklist))
    except:
        pass


read_downgrade_blacklist()


def check_bypass_ssl():
    try:
        import configparser
        import ssl
        config_path = os.path.join(os.path.dirname(__file__), "config.ini")
        config = configparser.ConfigParser()
        config.read(config_path)
        default_conf = config['default']

        if 'bypass_ssl' in default_conf and default_conf['bypass_ssl'].lower() == 'true':
            print(f"[ComfyUI-Manager] WARN: Unsafe - SSL verification bypass option is Enabled. (see ComfyUI-Manager/config.ini)")
            ssl._create_default_https_context = ssl._create_unverified_context  # SSL certificate error fix.
    except Exception:
        pass


check_bypass_ssl()


# Perform install
processed_install = set()
script_list_path = os.path.join(os.path.dirname(os.path.realpath(__file__)), "startup-scripts", "install-scripts.txt")
pip_map = None


def get_installed_packages():
    global pip_map

    if pip_map is None:
        try:
            result = subprocess.check_output([sys.executable, '-m', 'pip', 'list'], universal_newlines=True)

            pip_map = {}
            for line in result.split('\n'):
                x = line.strip()
                if x:
                    y = line.split()
                    if y[0] == 'Package' or y[0].startswith('-'):
                        continue

                    pip_map[y[0]] = y[1]
        except subprocess.CalledProcessError as e:
            print(f"[ComfyUI-Manager] Failed to retrieve the information of installed pip packages.")
            return set()

    return pip_map


def is_installed(name):
    name = name.strip()

    if name.startswith('#'):
        return True

    pattern = r'([^<>!=]+)([<>!=]=?)([0-9.a-zA-Z]*)'
    match = re.search(pattern, name)

    if match:
        name = match.group(1)

    if name in cm_global.pip_blacklist:
        return True

    if name in cm_global.pip_downgrade_blacklist:
        pips = get_installed_packages()

        if match is None:
            if name in pips:
                return True
        elif match.group(2) in ['<=', '==', '<']:
            if name in pips:
                if StrictVersion(pips[name]) >= StrictVersion(match.group(3)):
                    print(f"[ComfyUI-Manager] skip black listed pip installation: '{name}'")
                    return True

    pkg = get_installed_packages().get(name.lower())
    if pkg is None:
        return False  # update if not installed

    if match is None:
        return True   # don't update if version is not specified

    if match.group(2) in ['>', '>=']:
        if StrictVersion(pkg) < StrictVersion(match.group(3)):
            return False
        elif StrictVersion(pkg) > StrictVersion(match.group(3)):
            print(f"[SKIP] Downgrading pip package isn't allowed: {name.lower()} (cur={pkg})")

    return True       # prevent downgrade


if os.path.exists(restore_snapshot_path):
    try:
        cloned_repos = []

        def msg_capture(stream, prefix):
            stream.reconfigure(encoding=locale.getpreferredencoding(), errors='replace')
            for msg in stream:
                if msg.startswith("CLONE: "):
                    cloned_repos.append(msg[7:])
                    if prefix == '[!]':
                        print(prefix, msg, end="", file=sys.stderr)
                    else:
                        print(prefix, msg, end="")

                elif prefix == '[!]' and ('it/s]' in msg or 's/it]' in msg) and ('%|' in msg or 'it [' in msg):
                    if msg.startswith('100%'):
                        print('\r' + msg, end="", file=sys.stderr),
                    else:
                        print('\r'+msg[:-1], end="", file=sys.stderr),
                else:
                    if prefix == '[!]':
                        print(prefix, msg, end="", file=sys.stderr)
                    else:
                        print(prefix, msg, end="")

        print(f"[ComfyUI-Manager] Restore snapshot.")
        new_env = os.environ.copy()
        new_env["COMFYUI_PATH"] = comfy_path

        cmd_str = [sys.executable, cm_cli_path, 'restore-snapshot', restore_snapshot_path]
        exit_code = process_wrap(cmd_str, custom_nodes_path, handler=msg_capture, env=new_env)

        if exit_code != 0:
            print(f"[ComfyUI-Manager] Restore snapshot failed.")
        else:
            print(f"[ComfyUI-Manager] Restore snapshot done.")

    except Exception as e:
        print(e)
        print(f"[ComfyUI-Manager] Restore snapshot failed.")

    os.remove(restore_snapshot_path)


def execute_lazy_install_script(repo_path, executable):
    global processed_install

    install_script_path = os.path.join(repo_path, "install.py")
    requirements_path = os.path.join(repo_path, "requirements.txt")

    if os.path.exists(requirements_path):
        print(f"Install: pip packages for '{repo_path}'")
        with open(requirements_path, "r") as requirements_file:
            for line in requirements_file:
                package_name = remap_pip_package(line.strip())
                if package_name and not is_installed(package_name):
                    if '--index-url' in package_name:
                        s = package_name.split('--index-url')
                        install_cmd = [sys.executable, "-m", "pip", "install", s[0].strip(), '--index-url', s[1].strip()]
                    else:
                        install_cmd = [sys.executable, "-m", "pip", "install", package_name]

                    process_wrap(install_cmd, repo_path)

    if os.path.exists(install_script_path) and f'{repo_path}/install.py' not in processed_install:
        processed_install.add(f'{repo_path}/install.py')
        print(f"Install: install script for '{repo_path}'")
        install_cmd = [executable, "install.py"]

        new_env = os.environ.copy()
        new_env["COMFYUI_PATH"] = comfy_path
        process_wrap(install_cmd, repo_path, env=new_env)


def execute_lazy_cnr_switch(target, zip_url, from_path, to_path, no_deps, custom_nodes_path):
    import uuid
    import shutil

    # 1. download
    archive_name = f"CNR_temp_{str(uuid.uuid4())}.zip"  # should be unpredictable name - security precaution
    download_path = os.path.join(custom_nodes_path, archive_name)
    download_url(zip_url, custom_nodes_path, archive_name)

    # 2. extract files into <node_id>@<cur_ver>
    extracted = extract_package_as_zip(download_path, from_path)
    os.remove(download_path)

    if extracted is None:
        if len(os.listdir(from_path)) == 0:
            shutil.rmtree(from_path)

        print(f'Empty archive file: {target}')
        return False


    # 3. calculate garbage files (.tracking - extracted)
    tracking_info_file = os.path.join(from_path, '.tracking')
    prev_files = set()
    with open(tracking_info_file, 'r') as f:
        for line in f:
            prev_files.add(line.strip())
    garbage = prev_files.difference(extracted)
    garbage = [os.path.join(custom_nodes_path, x) for x in garbage]

    # 4-1. remove garbage files
    for x in garbage:
        if os.path.isfile(x):
            os.remove(x)

    # 4-2. remove garbage dir if empty
    for x in garbage:
        if os.path.isdir(x):
            if not os.listdir(x):
                os.rmdir(x)

    # 5. rename dir name <node_id>@<prev_ver> ==> <node_id>@<cur_ver>
    print(f"'{from_path}' is moved to '{to_path}'")
    shutil.move(from_path, to_path)

    # 6. create .tracking file
    tracking_info_file = os.path.join(to_path, '.tracking')
    with open(tracking_info_file, "w", encoding='utf-8') as file:
        file.write('\n'.join(list(extracted)))


def execute_migration(moves):
    import shutil
    for x in moves:
        if os.path.exists(x[0]) and not os.path.exists(x[1]):
            shutil.move(x[0], x[1])
            print(f"[ComfyUI-Manager] MIGRATION: '{x[0]}' -> '{x[1]}'")


# Check if script_list_path exists
if os.path.exists(script_list_path):
    print("\n#######################################################################")
    print("[ComfyUI-Manager] Starting dependency installation/(de)activation for the extension\n")

    executed = set()
    # Read each line from the file and convert it to a list using eval
    with open(script_list_path, 'r', encoding="UTF-8", errors="ignore") as file:
        for line in file:
            if line in executed:
                continue

            executed.add(line)

            try:
                script = ast.literal_eval(line)

                if script[1].startswith('#') and script[1] != '#FORCE':
                    if script[1] == "#LAZY-INSTALL-SCRIPT":
                        execute_lazy_install_script(script[0], script[2])

                    elif script[1] == "#LAZY-CNR-SWITCH-SCRIPT":
                        execute_lazy_cnr_switch(script[0], script[2], script[3], script[4], script[5], script[6])
                        execute_lazy_install_script(script[3], script[7])

                    elif script[1] == "#LAZY-MIGRATION":
                        execute_migration(script[2])

                elif os.path.exists(script[0]):
                    if script[1] == "#FORCE":
                        del script[1]
                    else:
                        if 'pip' in script[1:] and 'install' in script[1:] and is_installed(script[-1]):
                            continue

                    print(f"\n## ComfyUI-Manager: EXECUTE => {script[1:]}")
                    print(f"\n## Execute install/(de)activation script for '{script[0]}'")

                    new_env = os.environ.copy()
                    new_env["COMFYUI_PATH"] = comfy_path
                    exit_code = process_wrap(script[1:], script[0], env=new_env)

                    if exit_code != 0:
                        print(f"install/(de)activation script failed: {script[0]}")
                else:
                    print(f"\n## ComfyUI-Manager: CANCELED => {script[1:]}")

            except Exception as e:
                print(f"[ERROR] Failed to execute install/(de)activation script: {line} / {e}")

    # Remove the script_list_path file
    if os.path.exists(script_list_path):
        os.remove(script_list_path)
        
    print("\n[ComfyUI-Manager] Startup script completed.")
    print("#######################################################################\n")

del processed_install
del pip_map


def check_windows_event_loop_policy():
    try:
        import configparser
        config_path = os.path.join(os.path.dirname(__file__), "config.ini")
        config = configparser.ConfigParser()
        config.read(config_path)
        default_conf = config['default']

        if 'windows_selector_event_loop_policy' in default_conf and default_conf['windows_selector_event_loop_policy'].lower() == 'true':
            try:
                import asyncio
                import asyncio.windows_events
                asyncio.set_event_loop_policy(asyncio.windows_events.WindowsSelectorEventLoopPolicy())
                print(f"[ComfyUI-Manager] Windows event loop policy mode enabled")
            except Exception as e:
                print(f"[ComfyUI-Manager] WARN: Windows initialization fail: {e}")
    except Exception:
        pass


if platform.system() == 'Windows':
    check_windows_event_loop_policy()<|MERGE_RESOLUTION|>--- conflicted
+++ resolved
@@ -257,11 +257,7 @@
 
         def sync_write(self, message, file_only=False):
             with log_lock:
-<<<<<<< HEAD
-                timestamp = datetime.now().strftime('%Y-%m-%d %H:%M:%S')[:-3]
-=======
-                timestamp = datetime.datetime.now().strftime('%Y-%m-%d %H:%M:%S.%f')[:-3]
->>>>>>> ade30470
+                timestamp = datetime.now().strftime('%Y-%m-%d %H:%M:%S.%f')[:-3]
                 if self.last_char != '\n':
                     log_file.write(message)
                 else:
